--- conflicted
+++ resolved
@@ -101,21 +101,12 @@
     "AWS.command.codecatalyst.listCommands": "List CodeCatalyst Commands",
     "AWS.command.codecatalyst.login": "Connect to CodeCatalyst",
     "AWS.command.codecatalyst.logout": "Sign out of CodeCatalyst",
-<<<<<<< HEAD
-    "AWS.command.codecatalyst.signout": "Sign out",
-    "AWS.command.awsq.explainCode": "Explain",
-    "AWS.command.awsq.refactorCode": "Refactor",
-    "AWS.command.awsq.fixCode": "Fix",
-    "AWS.command.awsq.optimizeCode": "Optimize",
-    "AWS.command.awsq.sendToPrompt": "Send to prompt",
-=======
     "AWS.command.codecatalyst.signout": "Sign Out",
     "AWS.command.amazonq.explainCode": "Explain",
     "AWS.command.amazonq.refactorCode": "Refactor",
     "AWS.command.amazonq.fixCode": "Fix",
     "AWS.command.amazonq.optimizeCode": "Optimize",
     "AWS.command.amazonq.sendToPrompt": "Send to prompt",
->>>>>>> 5f6008ed
     "AWS.command.deploySamApplication": "Deploy SAM Application",
     "AWS.command.aboutToolkit": "About Toolkit",
     "AWS.command.downloadLambda": "Download...",
@@ -212,23 +203,14 @@
     "AWS.command.resources.configure": "Show Resources...",
     "AWS.command.codewhisperer.introduction": "What is CodeWhisperer?",
     "AWS.command.codewhisperer.configure": "CodeWhisperer Settings",
-<<<<<<< HEAD
-    "AWS.command.codewhisperer.signout": "Sign out",
-    "AWS.command.q.welcome": "Show AWS Q Welcome Page",
-=======
     "AWS.command.codewhisperer.signout": "Sign Out",
     "AWS.command.codewhisperer.reconnect": "Reconnect",
     "AWS.command.q.welcome": "Amazon Q (Preview) Welcome Page",
->>>>>>> 5f6008ed
     "AWS.lambda.explorerTitle": "Explorer",
     "AWS.developerTools.explorerTitle": "Developer Tools",
     "AWS.cwl.limit.desc": "Maximum amount of log entries pulled per request from CloudWatch Logs (max 10000)",
     "AWS.samcli.deploy.bucket.recentlyUsed": "Buckets recently used for SAM deployments",
-<<<<<<< HEAD
-    "AWS.submenu.awsqEditorContextSubmenu.title": "Send to AWS Q",
-=======
     "AWS.submenu.amazonqEditorContextSubmenu.title": "Amazon Q (Preview)",
->>>>>>> 5f6008ed
     "AWS.submenu.auth.title": "Authentication",
     "AWS.generic.create": "Create...",
     "AWS.generic.save": "Save",
@@ -256,12 +238,7 @@
     "AWS.codewhisperer.customization.notification.new_customizations.select": "Select Customization",
     "AWS.codewhisperer.customization.notification.new_customizations.learn_more": "Learn More",
     "AWS.codewhisperer.submenu.title": "Manage CodeWhisperer",
-<<<<<<< HEAD
-    "AWS.q.title": "AWS Q",
-    "AWS.q.chat": "Chat"
-=======
     "AWS.amazonq.submenu.title": "Manage Amazon Q (Preview)",
     "AWS.amazonq.title": "Amazon Q (Preview)",
     "AWS.amazonq.chat": "Chat"
->>>>>>> 5f6008ed
 }