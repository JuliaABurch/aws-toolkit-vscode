--- conflicted
+++ resolved
@@ -84,12 +84,9 @@
         "onCommand:aws.sam.newTemplate",
         "onFileSystem:s3",
         "onFileSystem:s3-readonly",
-<<<<<<< HEAD
         "onCommand:aws.consolas.accept",
-        "onCommand:aws.consolas"
-=======
+        "onCommand:aws.consolas",
         "onCommand:aws.uploadLambda"
->>>>>>> 5dbf5e66
     ],
     "main": "./dist/src/main",
     "contributes": {
@@ -1664,7 +1661,6 @@
                     "when": "view == aws.explorer && viewItem == awsCloudFormationRootNode"
                 },
                 {
-<<<<<<< HEAD
                     "command": "aws.consolas.configure",
                     "when": "view == aws.explorer && viewItem == awsConsolasNode && !isCloud9",
                     "group": "inline@2"
@@ -1673,7 +1669,8 @@
                     "command": "aws.consolas.introduction",
                     "when": "view == aws.explorer && viewItem == awsConsolasNode && !isCloud9 && CONSOLAS_TERMS_ACCEPTED",
                     "group": "inline@1"
-=======
+                },
+                {
                     "command": "aws.cdk.refresh",
                     "when": "viewItem == awsCdkRootNode",
                     "group": "inline@1"
@@ -1687,7 +1684,6 @@
                     "command": "aws.cdk.viewDocs",
                     "when": "viewItem == awsCdkRootNode",
                     "group": "0@2"
->>>>>>> 5dbf5e66
                 }
             ]
         },
@@ -2806,7 +2802,6 @@
                 }
             },
             {
-<<<<<<< HEAD
                 "command": "aws.consolas",
                 "title": "%AWS.command.consolas.title%",
                 "category": "%AWS.title%"
@@ -2832,12 +2827,12 @@
                         "category": "%AWS.title.cn%"
                     }
                 }
-=======
+            },
+            {
                 "command": "aws.dev.openMenu",
                 "title": "Open Developer Menu",
                 "category": "AWS (Developer)",
                 "enablement": "aws.isDevMode"
->>>>>>> 5dbf5e66
             }
         ],
         "jsonValidation": [
