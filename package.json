--- conflicted
+++ resolved
@@ -1302,7 +1302,6 @@
                     "group": "navigation@4"
                 },
                 {
-<<<<<<< HEAD
                     "command": "aws.codewhisperer.transformationHub.acceptChanges",
                     "when": "view == aws.codeWhisperer.transformationProposedChangesTree",
                     "group": "navigation@1"
@@ -1311,11 +1310,11 @@
                     "command": "aws.codewhisperer.transformationHub.rejectChanges",
                     "when": "view == aws.codeWhisperer.transformationProposedChangesTree",
                     "group": "navigation@2"
-=======
+                },
+                {
                     "command": "aws.amazonq.showTransformationPlanInHub",
                     "when": "view == aws.amazonq.transformationHub",
                     "group": "navigation@5"
->>>>>>> 6b93510b
                 },
                 {
                     "command": "aws.submitFeedback",
