{
    "name": "aws-toolkit-vscode",
    "displayName": "AWS Toolkit (Mynah Beta)",
    "description": "Including support for CodeWhisperer, CodeCatalyst, Lambda, S3, CloudWatch Logs, and many other services",
    "version": "1.76.0-SNAPSHOT",
    "extensionKind": [
        "workspace"
    ],
    "publisher": "amazonwebservices",
    "license": "Apache-2.0",
    "repository": {
        "type": "git",
        "url": "https://github.com/aws/aws-toolkit-vscode"
    },
    "engines": {
        "vscode": "^1.65.0"
    },
    "icon": "resources/marketplace/aws-icon-256x256.png",
    "bugs": {
        "url": "https://github.com/aws/aws-toolkit-vscode/issues"
    },
    "galleryBanner": {
        "color": "#FF9900",
        "theme": "light"
    },
    "categories": [
        "Debuggers",
        "Linters",
        "Other"
    ],
    "keywords": [
        "Lambda",
        "CodeCatalyst",
        "CodeWhisperer",
        "Code",
        "Whisperer"
    ],
    "preview": false,
    "qna": "https://github.com/aws/aws-toolkit-vscode/issues",
    "activationEvents": [
        "onStartupFinished",
        "onDebugResolve:aws-sam",
        "onView:aws.codeWhisperer.securityPanel",
        "onDebugInitialConfigurations",
        "onLanguage:javascript",
        "onLanguage:java",
        "onLanguage:python",
        "onLanguage:csharp",
        "onLanguage:yaml",
        "onFileSystem:s3",
        "onFileSystem:s3-readonly",
        "onCommand:aws.codeWhisperer.accept"
    ],
    "main": "./dist/src/main",
    "contributes": {
        "configuration": {
            "type": "object",
            "title": "%AWS.productName%",
            "cloud9": {
                "cn": {
                    "title": "%AWS.productName.cn%"
                }
            },
            "properties": {
                "aws.profile": {
                    "type": "string",
                    "deprecationMessage": "The current profile is now stored internally by the Toolkit.",
                    "description": "%AWS.configuration.profileDescription%"
                },
                "aws.ecs.openTerminalCommand": {
                    "type": "string",
                    "default": "/bin/sh",
                    "markdownDescription": "%AWS.configuration.description.ecs.openTerminalCommand%"
                },
                "aws.iot.maxItemsPerPage": {
                    "type": "number",
                    "default": 100,
                    "minimum": 1,
                    "maximum": 250,
                    "markdownDescription": "%AWS.configuration.description.iot.maxItemsPerPage%"
                },
                "aws.s3.maxItemsPerPage": {
                    "type": "number",
                    "default": 300,
                    "minimum": 3,
                    "maximum": 1000,
                    "markdownDescription": "%AWS.configuration.description.s3.maxItemsPerPage%"
                },
                "aws.samcli.location": {
                    "type": "string",
                    "scope": "machine",
                    "default": "",
                    "markdownDescription": "%AWS.configuration.description.samcli.location%"
                },
                "aws.samcli.lambdaTimeout": {
                    "type": "number",
                    "default": 90000,
                    "markdownDescription": "%AWS.configuration.description.samcli.lambdaTimeout%"
                },
                "aws.samcli.legacyDeploy": {
                    "type": "boolean",
                    "default": false,
                    "markdownDescription": "%AWS.configuration.description.samcli.legacyDeploy%"
                },
                "aws.logLevel": {
                    "type": "string",
                    "default": "info",
                    "enum": [
                        "error",
                        "warn",
                        "info",
                        "verbose",
                        "debug"
                    ],
                    "enumDescriptions": [
                        "Errors Only",
                        "Errors and Warnings",
                        "Errors, Warnings, and Info",
                        "Errors, Warnings, Info, and Verbose",
                        "Errors, Warnings, Info, Verbose, and Debug"
                    ],
                    "markdownDescription": "%AWS.configuration.description.logLevel%",
                    "cloud9": {
                        "cn": {
                            "markdownDescription": "%AWS.configuration.description.logLevel.cn%"
                        }
                    }
                },
                "aws.telemetry": {
                    "type": "boolean",
                    "default": true,
                    "markdownDescription": "%AWS.configuration.description.telemetry%",
                    "cloud9": {
                        "cn": {
                            "markdownDescription": "%AWS.configuration.description.telemetry.cn%"
                        }
                    }
                },
                "aws.stepfunctions.asl.format.enable": {
                    "type": "boolean",
                    "scope": "window",
                    "default": true,
                    "description": "%AWS.stepFunctions.asl.format.enable.desc%"
                },
                "aws.stepfunctions.asl.maxItemsComputed": {
                    "type": "number",
                    "default": 5000,
                    "description": "%AWS.stepFunctions.asl.maxItemsComputed.desc%"
                },
                "aws.ssmDocument.ssm.maxItemsComputed": {
                    "type": "number",
                    "default": 5000,
                    "description": "%AWS.ssmDocument.ssm.maxItemsComputed.desc%"
                },
                "aws.cloudWatchLogs.limit": {
                    "type": "number",
                    "default": 10000,
                    "description": "%AWS.cloudWatchLogs.limit.desc%",
                    "maximum": 10000
                },
                "aws.samcli.manuallySelectedBuckets": {
                    "type": "object",
                    "description": "%AWS.samcli.deploy.bucket.recentlyUsed%",
                    "default": []
                },
                "aws.samcli.enableCodeLenses": {
                    "type": "boolean",
                    "description": "%AWS.configuration.enableCodeLenses%",
                    "default": false
                },
                "aws.suppressPrompts": {
                    "type": "object",
                    "description": "%AWS.configuration.description.suppressPrompts%",
                    "default": {},
                    "properties": {
                        "apprunnerNotifyPricing": {
                            "type": "boolean",
                            "default": false
                        },
                        "apprunnerNotifyPause": {
                            "type": "boolean",
                            "default": false
                        },
                        "ecsRunCommand": {
                            "type": "boolean",
                            "default": false
                        },
                        "ecsRunCommandEnable": {
                            "type": "boolean",
                            "default": false
                        },
                        "ecsRunCommandDisable": {
                            "type": "boolean",
                            "default": false
                        },
                        "regionAddAutomatically": {
                            "type": "boolean",
                            "default": false
                        },
                        "yamlExtPrompt": {
                            "type": "boolean",
                            "default": false
                        },
                        "fileViewerEdit": {
                            "type": "boolean",
                            "default": false
                        },
                        "createCredentialsProfile": {
                            "type": "boolean",
                            "default": false
                        },
                        "samcliConfirmDevStack": {
                            "type": "boolean",
                            "default": false
                        },
                        "remoteConnected": {
                            "type": "boolean",
                            "default": false
                        },
                        "codeWhispererConnectionExpired": {
                            "type": "boolean",
                            "default": false
                        }
                    },
                    "additionalProperties": false
                },
                "aws.experiments": {
                    "type": "object",
                    "markdownDescription": "%AWS.configuration.description.experiments%",
                    "default": {
                        "jsonResourceModification": false
                    },
                    "properties": {
                        "jsonResourceModification": {
                            "type": "boolean",
                            "default": false
                        }
                    },
                    "additionalProperties": false
                },
                "aws.codeWhisperer.includeSuggestionsWithCodeReferences": {
                    "type": "boolean",
                    "description": "%AWS.configuration.description.codewhisperer%",
                    "default": true
                },
                "aws.codeWhisperer.importRecommendation": {
                    "type": "boolean",
                    "description": "%AWS.configuration.description.codewhisperer.importRecommendation%",
                    "default": true
                },
                "aws.codeWhisperer.shareCodeWhispererContentWithAWS": {
                    "type": "boolean",
                    "markdownDescription": "%AWS.configuration.description.codewhisperer.shareCodeWhispererContentWithAWS%",
                    "default": true
                },
                "aws.codeWhisperer.javaCompilationOutput": {
                    "type": "string",
                    "default": "",
                    "description": "Provide the ABSOLUTE path which is used to store java project compilation results."
                },
                "aws.resources.enabledResources": {
                    "type": "array",
                    "description": "%AWS.configuration.description.resources.enabledResources%",
                    "items": {
                        "type": "string"
                    }
                },
                "aws.lambda.recentlyUploaded": {
                    "type": "object",
                    "description": "%AWS.configuration.description.lambda.recentlyUploaded%",
                    "default": []
                },
                "aws.mynah.enableImplicitSearch": {
                    "type": "boolean",
                    "default": true,
                    "description": "Enables the Live Search Suggestions. A reload of the application is necessary for this change to take effect."
                }
            }
        },
        "debuggers": [
            {
                "type": "aws-sam",
                "label": "%AWS.configuration.description.awssam.debug.label%",
                "configurationAttributes": {
                    "direct-invoke": {
                        "$schema": "http://json-schema.org/draft-07/schema#",
                        "title": "AwsSamDebuggerConfiguration",
                        "additionalProperties": false,
                        "properties": {
                            "aws": {
                                "title": "AWS Connection",
                                "description": "%AWS.configuration.description.awssam.debug.aws%",
                                "properties": {
                                    "credentials": {
                                        "description": "%AWS.configuration.description.awssam.debug.credentials%",
                                        "type": "string",
                                        "cloud9": {
                                            "cn": {
                                                "description": "%AWS.configuration.description.awssam.debug.credentials.cn%"
                                            }
                                        }
                                    },
                                    "region": {
                                        "description": "%AWS.configuration.description.awssam.debug.region%",
                                        "type": "string"
                                    }
                                },
                                "additionalProperties": false,
                                "type": "object"
                            },
                            "invokeTarget": {
                                "oneOf": [
                                    {
                                        "title": "Template Target Properties",
                                        "description": "%AWS.configuration.description.awssam.debug.invokeTarget%",
                                        "properties": {
                                            "templatePath": {
                                                "description": "%AWS.configuration.description.awssam.debug.templatePath%",
                                                "type": "string"
                                            },
                                            "logicalId": {
                                                "description": "%AWS.configuration.description.awssam.debug.logicalId%",
                                                "type": "string"
                                            },
                                            "target": {
                                                "description": "%AWS.configuration.description.awssam.debug.target%",
                                                "type": "string",
                                                "enum": [
                                                    "template"
                                                ]
                                            }
                                        },
                                        "additionalProperties": false,
                                        "required": [
                                            "templatePath",
                                            "logicalId",
                                            "target"
                                        ],
                                        "type": "object"
                                    },
                                    {
                                        "title": "Code Target Properties",
                                        "description": "%AWS.configuration.description.awssam.debug.invokeTarget%",
                                        "properties": {
                                            "lambdaHandler": {
                                                "description": "%AWS.configuration.description.awssam.debug.lambdaHandler%",
                                                "type": "string"
                                            },
                                            "projectRoot": {
                                                "description": "%AWS.configuration.description.awssam.debug.projectRoot%",
                                                "type": "string"
                                            },
                                            "target": {
                                                "description": "%AWS.configuration.description.awssam.debug.target%",
                                                "type": "string",
                                                "enum": [
                                                    "code"
                                                ]
                                            },
                                            "architecture": {
                                                "description": "%AWS.configuration.description.awssam.debug.architecture%",
                                                "type": "string",
                                                "enum": [
                                                    "x86_64",
                                                    "arm64"
                                                ]
                                            }
                                        },
                                        "additionalProperties": false,
                                        "required": [
                                            "lambdaHandler",
                                            "projectRoot",
                                            "target"
                                        ],
                                        "type": "object"
                                    },
                                    {
                                        "title": "API Target Properties",
                                        "description": "%AWS.configuration.description.awssam.debug.invokeTarget%",
                                        "properties": {
                                            "templatePath": {
                                                "description": "%AWS.configuration.description.awssam.debug.templatePath%",
                                                "type": "string"
                                            },
                                            "logicalId": {
                                                "description": "%AWS.configuration.description.awssam.debug.logicalId%",
                                                "type": "string"
                                            },
                                            "target": {
                                                "description": "%AWS.configuration.description.awssam.debug.target%",
                                                "type": "string",
                                                "enum": [
                                                    "api"
                                                ]
                                            }
                                        },
                                        "additionalProperties": false,
                                        "required": [
                                            "templatePath",
                                            "logicalId",
                                            "target"
                                        ],
                                        "type": "object"
                                    }
                                ]
                            },
                            "lambda": {
                                "title": "Lambda Properties",
                                "description": "%AWS.configuration.description.awssam.debug.lambda%",
                                "properties": {
                                    "environmentVariables": {
                                        "description": "%AWS.configuration.description.awssam.debug.envvars%",
                                        "additionalProperties": {
                                            "type": [
                                                "string"
                                            ]
                                        },
                                        "type": "object"
                                    },
                                    "payload": {
                                        "description": "%AWS.configuration.description.awssam.debug.event%",
                                        "properties": {
                                            "json": {
                                                "description": "%AWS.configuration.description.awssam.debug.event.json%",
                                                "type": "object"
                                            },
                                            "path": {
                                                "description": "%AWS.configuration.description.awssam.debug.event.path%",
                                                "type": "string"
                                            }
                                        },
                                        "additionalProperties": false,
                                        "type": "object"
                                    },
                                    "memoryMb": {
                                        "description": "%AWS.configuration.description.awssam.debug.memoryMb%",
                                        "type": "number"
                                    },
                                    "runtime": {
                                        "description": "%AWS.configuration.description.awssam.debug.runtime%",
                                        "type": "string"
                                    },
                                    "timeoutSec": {
                                        "description": "%AWS.configuration.description.awssam.debug.timeout%",
                                        "type": "number"
                                    },
                                    "pathMappings": {
                                        "type:": "array",
                                        "items": {
                                            "title": "Path Mapping",
                                            "type": "object",
                                            "properties": {
                                                "localRoot": {
                                                    "type": "string"
                                                },
                                                "remoteRoot": {
                                                    "type": "string"
                                                }
                                            },
                                            "additionalProperties": false,
                                            "required": [
                                                "localRoot",
                                                "remoteRoot"
                                            ]
                                        }
                                    }
                                },
                                "additionalProperties": false,
                                "type": "object"
                            },
                            "sam": {
                                "title": "SAM CLI Properties",
                                "description": "%AWS.configuration.description.awssam.debug.sam%",
                                "properties": {
                                    "buildArguments": {
                                        "description": "%AWS.configuration.description.awssam.debug.buildArguments%",
                                        "type": "array",
                                        "items": {
                                            "type": "string"
                                        }
                                    },
                                    "buildDir": {
                                        "description": "%AWS.configuration.description.awssam.debug.buildDir%",
                                        "type": "string"
                                    },
                                    "containerBuild": {
                                        "description": "%AWS.configuration.description.awssam.debug.containerBuild%",
                                        "type": "boolean"
                                    },
                                    "dockerNetwork": {
                                        "description": "%AWS.configuration.description.awssam.debug.dockerNetwork%",
                                        "type": "string"
                                    },
                                    "localArguments": {
                                        "description": "%AWS.configuration.description.awssam.debug.localArguments%",
                                        "type": "array",
                                        "items": {
                                            "type": "string"
                                        }
                                    },
                                    "skipNewImageCheck": {
                                        "description": "%AWS.configuration.description.awssam.debug.skipNewImageCheck%",
                                        "type": "boolean"
                                    },
                                    "template": {
                                        "description": "%AWS.configuration.description.awssam.debug.template%",
                                        "properties": {
                                            "parameters": {
                                                "description": "%AWS.configuration.description.awssam.debug.templateParameters%",
                                                "additionalProperties": {
                                                    "type": [
                                                        "string",
                                                        "number"
                                                    ]
                                                },
                                                "type": "object"
                                            }
                                        },
                                        "type": "object",
                                        "additionalProperties": false
                                    }
                                },
                                "additionalProperties": false,
                                "type": "object"
                            },
                            "api": {
                                "title": "API Gateway Properties",
                                "description": "%AWS.configuration.description.awssam.debug.api%",
                                "properties": {
                                    "path": {
                                        "description": "%AWS.configuration.description.awssam.debug.api.path%",
                                        "type": "string"
                                    },
                                    "httpMethod": {
                                        "description": "%AWS.configuration.description.awssam.debug.api.httpMethod%",
                                        "type": "string",
                                        "enum": [
                                            "delete",
                                            "get",
                                            "head",
                                            "options",
                                            "patch",
                                            "post",
                                            "put"
                                        ]
                                    },
                                    "payload": {
                                        "description": "%AWS.configuration.description.awssam.debug.event%",
                                        "properties": {
                                            "json": {
                                                "description": "%AWS.configuration.description.awssam.debug.event.json%",
                                                "type": "object"
                                            },
                                            "path": {
                                                "description": "%AWS.configuration.description.awssam.debug.event.path%",
                                                "type": "string"
                                            }
                                        },
                                        "additionalProperties": false,
                                        "type": "object"
                                    },
                                    "headers": {
                                        "description": "%AWS.configuration.description.awssam.debug.api.headers%",
                                        "type": "object",
                                        "additionalProperties": {
                                            "type": "string"
                                        }
                                    },
                                    "querystring": {
                                        "description": "%AWS.configuration.description.awssam.debug.api.queryString%",
                                        "type": "string"
                                    },
                                    "stageVariables": {
                                        "description": "%AWS.configuration.description.awssam.debug.api.stageVariables%",
                                        "type": "object",
                                        "additionalProperties": {
                                            "type": "string"
                                        }
                                    },
                                    "clientCertificateId": {
                                        "description": "%AWS.configuration.description.awssam.debug.api.clientCertId%",
                                        "type": "string"
                                    }
                                },
                                "additionalProperties": false,
                                "required": [
                                    "path",
                                    "httpMethod"
                                ],
                                "type": "object"
                            }
                        },
                        "required": [
                            "invokeTarget"
                        ],
                        "type": "object"
                    }
                },
                "configurationSnippets": [
                    {
                        "label": "%AWS.configuration.description.awssam.debug.snippets.lambdaCode.label%",
                        "description": "%AWS.configuration.description.awssam.debug.snippets.lambdaCode.description%",
                        "body": {
                            "type": "aws-sam",
                            "request": "direct-invoke",
                            "name": "${3:Invoke Lambda}",
                            "invokeTarget": {
                                "target": "code",
                                "lambdaHandler": "${1:Function Handler}",
                                "projectRoot": "^\"\\${workspaceFolder}\""
                            },
                            "lambda": {
                                "runtime": "${2:Lambda Runtime}",
                                "payload": {
                                    "json": {}
                                }
                            }
                        },
                        "cloud9": {
                            "cn": {
                                "label": "%AWS.configuration.description.awssam.debug.snippets.lambdaCode.label.cn%",
                                "description": "%AWS.configuration.description.awssam.debug.snippets.lambdaCode.description.cn%"
                            }
                        }
                    },
                    {
                        "label": "%AWS.configuration.description.awssam.debug.snippets.lambdaTemplate.label%",
                        "description": "%AWS.configuration.description.awssam.debug.snippets.lambdaTemplate.description%",
                        "body": {
                            "type": "aws-sam",
                            "request": "direct-invoke",
                            "name": "${3:Invoke Lambda}",
                            "invokeTarget": {
                                "target": "template",
                                "templatePath": "${1:Template Location}",
                                "logicalId": "${2:Function Logical ID}"
                            },
                            "lambda": {
                                "payload": {
                                    "json": {}
                                }
                            }
                        },
                        "cloud9": {
                            "cn": {
                                "label": "%AWS.configuration.description.awssam.debug.snippets.lambdaTemplate.label.cn%",
                                "description": "%AWS.configuration.description.awssam.debug.snippets.lambdaTemplate.description.cn%"
                            }
                        }
                    },
                    {
                        "label": "%AWS.configuration.description.awssam.debug.snippets.api.label%",
                        "description": "%AWS.configuration.description.awssam.debug.snippets.api.description%",
                        "body": {
                            "type": "aws-sam",
                            "request": "direct-invoke",
                            "name": "${5:Invoke Lambda with API Gateway}",
                            "invokeTarget": {
                                "target": "api",
                                "templatePath": "${1:Template Location}",
                                "logicalId": "${2:Function Logical ID}"
                            },
                            "api": {
                                "path": "${3:Path}",
                                "httpMethod": "${4:Method}",
                                "payload": {
                                    "json": {}
                                }
                            }
                        },
                        "cloud9": {
                            "cn": {
                                "label": "%AWS.configuration.description.awssam.debug.snippets.api.label.cn%",
                                "description": "%AWS.configuration.description.awssam.debug.snippets.api.description.cn%"
                            }
                        }
                    }
                ]
            }
        ],
        "viewsContainers": {
            "activitybar": [
                {
                    "id": "aws-explorer",
                    "title": "%AWS.title%",
                    "icon": "resources/aws-logo.svg",
                    "cloud9": {
                        "cn": {
                            "title": "%AWS.title.cn%",
                            "icon": "resources/aws-cn-logo.svg"
                        }
                    }
                }
            ],
            "panel": [
                {
                    "id": "aws-codewhisperer-reference-log",
                    "title": "CodeWhisperer Reference Log",
                    "icon": "media/aws-logo.svg"
                }
            ]
        },
        "views": {
            "aws-explorer": [
                {
                    "id": "aws.explorer",
                    "name": "%AWS.lambda.explorerTitle%"
                },
                {
                    "id": "aws.developerTools",
                    "name": "%AWS.developerTools.explorerTitle%"
                }
            ],
            "aws-codewhisperer-reference-log": [
                {
                    "type": "webview",
                    "id": "aws.codeWhisperer.referenceLog",
                    "name": ""
                }
            ]
        },
        "submenus": [
            {
                "id": "aws.auth",
                "label": "%AWS.submenu.auth.title%",
                "icon": "$(ellipsis)"
            }
        ],
        "menus": {
            "commandPalette": [
                {
                    "command": "aws.apig.copyUrl",
                    "when": "false"
                },
                {
                    "command": "aws.apig.invokeRemoteRestApi",
                    "when": "false"
                },
                {
                    "command": "aws.deleteCloudFormation",
                    "when": "false"
                },
                {
                    "command": "aws.downloadStateMachineDefinition",
                    "when": "false"
                },
                {
                    "command": "aws.ecr.createRepository",
                    "when": "false"
                },
                {
                    "command": "aws.executeStateMachine",
                    "when": "false"
                },
                {
                    "command": "aws.copyArn",
                    "when": "false"
                },
                {
                    "command": "aws.copyName",
                    "when": "false"
                },
                {
                    "command": "aws.listCommands",
                    "when": "false"
                },
                {
                    "command": "aws.codecatalyst.listCommands",
                    "when": "false"
                },
                {
                    "command": "aws.codecatalyst.openDevEnv",
                    "when": "!isCloud9"
                },
                {
                    "command": "aws.codecatalyst.createDevEnv",
                    "when": "!isCloud9"
                },
                {
                    "command": "aws.codecatalyst.removeConnection",
                    "when": "false"
                },
                {
                    "command": "aws.codeWhisperer.removeConnection",
                    "when": "false"
                },
                {
                    "command": "aws.downloadSchemaItemCode",
                    "when": "false"
                },
                {
                    "command": "aws.deleteLambda",
                    "when": "false"
                },
                {
                    "command": "aws.downloadLambda",
                    "when": "false"
                },
                {
                    "command": "aws.invokeLambda",
                    "when": "false"
                },
                {
                    "command": "aws.copyLambdaUrl",
                    "when": "false"
                },
                {
                    "command": "aws.viewSchemaItem",
                    "when": "false"
                },
                {
                    "command": "aws.searchSchema",
                    "when": "false"
                },
                {
                    "command": "aws.searchSchemaPerRegistry",
                    "when": "false"
                },
                {
                    "command": "aws.refreshAwsExplorer",
                    "when": "false"
                },
                {
                    "command": "aws.cdk.refresh",
                    "when": "false"
                },
                {
                    "command": "aws.cdk.viewDocs",
                    "when": "false"
                },
                {
                    "command": "aws.ssmDocument.openLocalDocument",
                    "when": "false"
                },
                {
                    "command": "aws.ssmDocument.openLocalDocumentJson",
                    "when": "false"
                },
                {
                    "command": "aws.ssmDocument.openLocalDocumentYaml",
                    "when": "false"
                },
                {
                    "command": "aws.ssmDocument.deleteDocument",
                    "when": "false"
                },
                {
                    "command": "aws.ssmDocument.updateDocumentVersion",
                    "when": "false"
                },
                {
                    "command": "aws.copyLogStreamName",
                    "when": "resourceScheme == awsCloudWatchLogs"
                },
                {
                    "command": "aws.saveCurrentLogStreamContent",
                    "when": "resourceScheme == awsCloudWatchLogs"
                },
                {
                    "command": "aws.s3.editFile",
                    "when": "resourceScheme == s3-readonly"
                },
                {
                    "command": "aws.cloudWatchLogs.viewLogStream",
                    "when": "false"
                },
                {
                    "command": "aws.ecr.deleteRepository",
                    "when": "false"
                },
                {
                    "command": "aws.ecr.copyTagUri",
                    "when": "false"
                },
                {
                    "command": "aws.ecr.copyRepositoryUri",
                    "when": "false"
                },
                {
                    "command": "aws.ecr.deleteTag",
                    "when": "false"
                },
                {
                    "command": "aws.iot.createThing",
                    "when": "false"
                },
                {
                    "command": "aws.iot.deleteThing",
                    "when": "false"
                },
                {
                    "command": "aws.iot.createCert",
                    "when": "false"
                },
                {
                    "command": "aws.iot.deleteCert",
                    "when": "false"
                },
                {
                    "command": "aws.iot.attachCert",
                    "when": "false"
                },
                {
                    "command": "aws.iot.attachPolicy",
                    "when": "false"
                },
                {
                    "command": "aws.iot.activateCert",
                    "when": "false"
                },
                {
                    "command": "aws.iot.deactivateCert",
                    "when": "false"
                },
                {
                    "command": "aws.iot.revokeCert",
                    "when": "false"
                },
                {
                    "command": "aws.iot.createPolicy",
                    "when": "false"
                },
                {
                    "command": "aws.iot.deletePolicy",
                    "when": "false"
                },
                {
                    "command": "aws.iot.createPolicyVersion",
                    "when": "false"
                },
                {
                    "command": "aws.iot.deletePolicyVersion",
                    "when": "false"
                },
                {
                    "command": "aws.iot.detachCert",
                    "when": "false"
                },
                {
                    "command": "aws.iot.detachPolicy",
                    "when": "false"
                },
                {
                    "command": "aws.iot.viewPolicyVersion",
                    "when": "false"
                },
                {
                    "command": "aws.iot.setDefaultPolicy",
                    "when": "false"
                },
                {
                    "command": "aws.iot.copyEndpoint",
                    "when": "false"
                },
                {
                    "command": "aws.deploySamApplication",
                    "when": "config.aws.samcli.legacyDeploy"
                },
                {
                    "command": "aws.samcli.sync",
                    "when": "!config.aws.samcli.legacyDeploy"
                },
                {
                    "command": "aws.s3.copyPath",
                    "when": "false"
                },
                {
                    "command": "aws.s3.createBucket",
                    "when": "false"
                },
                {
                    "command": "aws.s3.createFolder",
                    "when": "false"
                },
                {
                    "command": "aws.s3.deleteBucket",
                    "when": "false"
                },
                {
                    "command": "aws.s3.deleteFile",
                    "when": "false"
                },
                {
                    "command": "aws.s3.downloadFileAs",
                    "when": "false"
                },
                {
                    "command": "aws.s3.openFile",
                    "when": "false"
                },
                {
                    "command": "aws.s3.editFile",
                    "when": "false"
                },
                {
                    "command": "aws.s3.uploadFileToParent",
                    "when": "false"
                },
                {
                    "command": "aws.apprunner.startDeployment",
                    "when": "false"
                },
                {
                    "command": "aws.apprunner.createService",
                    "when": "false"
                },
                {
                    "command": "aws.apprunner.pauseService",
                    "when": "false"
                },
                {
                    "command": "aws.apprunner.resumeService",
                    "when": "false"
                },
                {
                    "command": "aws.apprunner.copyServiceUrl",
                    "when": "false"
                },
                {
                    "command": "aws.apprunner.open",
                    "when": "false"
                },
                {
                    "command": "aws.apprunner.deleteService",
                    "when": "false"
                },
                {
                    "command": "aws.apprunner.createServiceFromEcr",
                    "when": "false"
                },
                {
                    "command": "aws.resources.copyIdentifier",
                    "when": "false"
                },
                {
                    "command": "aws.resources.openResourcePreview",
                    "when": "false"
                },
                {
                    "command": "aws.resources.createResource",
                    "when": "false"
                },
                {
                    "command": "aws.resources.deleteResource",
                    "when": "false"
                },
                {
                    "command": "aws.resources.updateResource",
                    "when": "false"
                },
                {
                    "command": "aws.resources.updateResourceInline",
                    "when": "false"
                },
                {
                    "command": "aws.resources.saveResource",
                    "when": "false"
                },
                {
                    "command": "aws.resources.closeResource",
                    "when": "false"
                },
                {
                    "command": "aws.resources.viewDocs",
                    "when": "false"
                },
                {
                    "command": "aws.ecs.runCommandInContainer",
                    "when": "false"
                },
                {
                    "command": "aws.ecs.openTaskInTerminal",
                    "when": "false"
                },
                {
                    "command": "aws.ecs.enableEcsExec",
                    "when": "false"
                },
                {
                    "command": "aws.ecs.disableEcsExec",
                    "when": "false"
                },
                {
                    "command": "aws.ecs.viewDocumentation",
                    "when": "false"
                },
                {
                    "command": "aws.renderStateMachineGraph",
                    "when": "false"
                },
                {
                    "command": "aws.auth.addConnection",
                    "when": "false"
                },
                {
                    "command": "aws.auth.switchConnections",
                    "when": "false"
                },
                {
                    "command": "aws.auth.signout",
                    "when": "false"
                },
                {
                    "command": "aws.auth.help",
                    "when": "false"
                },
                {
                    "command": "aws.auth.showConnectionsPage",
                    "when": "aws.isDevMode"
                },
                {
                    "command": "aws.dev.openMenu",
                    "when": "aws.isDevMode || isCloud9"
                },
                {
                    "command": "Mynah.show"
                }
            ],
            "editor/title": [
                {
                    "command": "aws.previewStateMachine",
                    "when": "editorLangId == asl || editorLangId == asl-yaml",
                    "group": "navigation"
                },
                {
                    "command": "aws.saveCurrentLogStreamContent",
                    "when": "resourceScheme == awsCloudWatchLogs",
                    "group": "navigation"
                },
                {
                    "command": "aws.s3.editFile",
                    "when": "resourceScheme == s3-readonly",
                    "group": "navigation"
                },
                {
                    "command": "aws.ssmDocument.publishDocument",
                    "when": "editorLangId =~ /^(ssm-yaml|ssm-json)$/",
                    "group": "navigation"
                },
                {
                    "command": "aws.resources.updateResourceInline",
                    "when": "resourceScheme == awsResource && !isCloud9 && config.aws.experiments.jsonResourceModification",
                    "group": "navigation"
                },
                {
                    "command": "aws.resources.closeResource",
                    "when": "resourcePath =~ /^.+(awsResource.json)$/",
                    "group": "navigation"
                },
                {
                    "command": "aws.resources.saveResource",
                    "when": "resourcePath =~ /^.+(awsResource.json)$/",
                    "group": "navigation"
                },
                {
                    "command": "Mynah.show",
                    "group": "navigation"
                }
            ],
            "editor/context": [
                {
                    "command": "Mynah.show",
                    "group": "4_search",
                    "args": "{\"inputTrigger\": \"MENU\"}"
                }
            ],
            "editor/title/context": [
                {
                    "command": "aws.copyLogStreamName",
                    "when": "resourceScheme == awsCloudWatchLogs",
                    "group": "1_cutcopypaste@1"
                }
            ],
            "view/title": [
                {
                    "command": "aws.submitFeedback",
                    "when": "view == aws.explorer",
                    "group": "navigation@6"
                },
                {
                    "command": "aws.refreshAwsExplorer",
                    "when": "view == aws.explorer",
                    "group": "navigation@5"
                },
                {
                    "command": "aws.login",
                    "when": "view == aws.explorer",
                    "group": "1_account@1"
                },
                {
                    "command": "aws.showRegion",
                    "when": "view == aws.explorer",
                    "group": "1_account@2"
                },
                {
                    "command": "aws.listCommands",
                    "when": "view == aws.explorer && !isCloud9",
                    "group": "1_account@3"
                },
                {
                    "command": "aws.lambda.createNewSamApp",
                    "when": "view == aws.explorer",
                    "group": "3_lambda@1"
                },
                {
                    "command": "aws.launchConfigForm",
                    "when": "view == aws.explorer",
                    "group": "3_lambda@2"
                },
                {
                    "command": "aws.deploySamApplication",
                    "when": "config.aws.samcli.legacyDeploy && view == aws.explorer",
                    "group": "3_lambda@3"
                },
                {
                    "command": "aws.samcli.sync",
                    "when": "!config.aws.samcli.legacyDeploy && view == aws.explorer",
                    "group": "3_lambda@3"
                },
                {
                    "command": "aws.quickStart",
                    "when": "view == aws.explorer",
                    "group": "y_toolkitMeta@1"
                },
                {
                    "command": "aws.help",
                    "when": "view == aws.explorer || !aws.explorer.visible && view =~ /^aws/",
                    "group": "y_toolkitMeta@2"
                },
                {
                    "command": "aws.github",
                    "when": "view == aws.explorer || !aws.explorer.visible && view =~ /^aws/",
                    "group": "y_toolkitMeta@3"
                },
                {
                    "command": "aws.createIssueOnGitHub",
                    "when": "view == aws.explorer || !aws.explorer.visible && view =~ /^aws/",
                    "group": "y_toolkitMeta@4"
                },
                {
                    "command": "aws.submitFeedback",
                    "when": "view == aws.explorer || !aws.explorer.visible && view =~ /^aws/",
                    "group": "y_toolkitMeta@5"
                },
                {
                    "command": "aws.aboutToolkit",
                    "when": "view == aws.explorer || !aws.explorer.visible && view =~ /^aws/",
                    "group": "z_about@1"
                },
                {
                    "command": "aws.viewLogs",
                    "when": "view == aws.explorer || !aws.explorer.visible && view =~ /^aws/",
                    "group": "z_about@1"
                },
                {
                    "command": "aws.codecatalyst.cloneRepo",
                    "when": "view == aws.codecatalyst && !isCloud9",
                    "group": "1_codeCatalyst@1"
                },
                {
                    "command": "aws.codecatalyst.createDevEnv",
                    "when": "view == aws.codecatalyst && !isCloud9",
                    "group": "1_codeCatalyst@1"
                },
                {
                    "command": "aws.codecatalyst.listCommands",
                    "when": "view == aws.codecatalyst && !isCloud9",
                    "group": "1_codeCatalyst@1"
                },
                {
                    "command": "aws.codecatalyst.openDevEnv",
                    "when": "view == aws.codecatalyst && !isCloud9",
                    "group": "1_codeCatalyst@1"
                }
            ],
            "explorer/context": [
                {
                    "command": "aws.deploySamApplication",
                    "when": "config.aws.samcli.legacyDeploy && isFileSystemResource && resourceFilename =~ /^template\\.(json|yml|yaml)$/",
                    "group": "z_aws@1"
                },
                {
                    "command": "aws.samcli.sync",
                    "when": "!config.aws.samcli.legacyDeploy && isFileSystemResource && resourceFilename =~ /^(template\\.(json|yml|yaml))|(samconfig\\.toml)$/",
                    "group": "z_aws@1"
                },
                {
                    "command": "aws.uploadLambda",
                    "when": "explorerResourceIsFolder || isFileSystemResource && resourceFilename =~ /^template\\.(json|yml|yaml)$/",
                    "group": "z_aws@3"
                }
            ],
            "view/item/context": [
                {
                    "command": "aws.apig.invokeRemoteRestApi",
                    "when": "view == aws.explorer && viewItem =~ /^(awsApiGatewayNode)$/",
                    "group": "0@1"
                },
                {
                    "command": "aws.codecatalyst.removeConnection",
                    "when": "viewItem == awsCodeCatalystNodeSaved",
                    "group": "0@1"
                },
                {
                    "command": "aws.codecatalyst.removeConnection",
                    "when": "viewItem == awsCodeCatalystNodeSaved",
                    "group": "inline@1"
                },
                {
                    "command": "aws.ecr.createRepository",
                    "when": "view == aws.explorer && viewItem == awsEcrNode",
                    "group": "inline@1"
                },
                {
                    "command": "aws.iot.createThing",
                    "when": "view == aws.explorer && viewItem == awsIotThingsNode",
                    "group": "inline@1"
                },
                {
                    "command": "aws.iot.createCert",
                    "when": "view == aws.explorer && viewItem == awsIotCertsNode",
                    "group": "inline@1"
                },
                {
                    "command": "aws.iot.createPolicy",
                    "when": "view == aws.explorer && viewItem == awsIotPoliciesNode",
                    "group": "inline@1"
                },
                {
                    "command": "aws.iot.attachCert",
                    "when": "view == aws.explorer && viewItem == awsIotThingNode",
                    "group": "inline@1"
                },
                {
                    "command": "aws.iot.attachPolicy",
                    "when": "view == aws.explorer && viewItem =~ /^awsIotCertificateNode.(Things|Policies)/",
                    "group": "inline@1"
                },
                {
                    "command": "aws.s3.openFile",
                    "when": "view == aws.explorer && viewItem == awsS3FileNode && !isCloud9",
                    "group": "0@1"
                },
                {
                    "command": "aws.s3.editFile",
                    "when": "view == aws.explorer && viewItem == awsS3FileNode && !isCloud9",
                    "group": "inline@1"
                },
                {
                    "command": "aws.s3.downloadFileAs",
                    "when": "view == aws.explorer && viewItem == awsS3FileNode",
                    "group": "inline@2"
                },
                {
                    "command": "aws.s3.createBucket",
                    "when": "view == aws.explorer && viewItem == awsS3Node",
                    "group": "inline@1"
                },
                {
                    "command": "aws.s3.createFolder",
                    "when": "view == aws.explorer && viewItem =~ /^(awsS3BucketNode|awsS3FolderNode)$/",
                    "group": "inline@1"
                },
                {
                    "command": "aws.ssmDocument.openLocalDocument",
                    "when": "view == aws.explorer && viewItem =~ /^(awsDocumentItemNode|awsDocumentItemNodeWriteable)$/",
                    "group": "inline@1"
                },
                {
                    "command": "aws.s3.uploadFile",
                    "when": "view == aws.explorer && viewItem =~ /^(awsS3BucketNode|awsS3FolderNode)$/",
                    "group": "inline@2"
                },
                {
                    "command": "aws.showRegion",
                    "when": "view == aws.explorer && viewItem == awsRegionNode",
                    "group": "0@1"
                },
                {
                    "command": "aws.lambda.createNewSamApp",
                    "when": "view == aws.explorer && viewItem == awsLambdaNode || viewItem == awsRegionNode",
                    "group": "1@1"
                },
                {
                    "command": "aws.launchConfigForm",
                    "when": "view == aws.explorer && viewItem == awsLambdaNode || viewItem == awsRegionNode || viewItem == awsCloudFormationRootNode",
                    "group": "1@1"
                },
                {
                    "command": "aws.deploySamApplication",
                    "when": "config.aws.samcli.legacyDeploy && view == aws.explorer && viewItem =~ /^(awsLambdaNode|awsRegionNode|awsCloudFormationRootNode)$/",
                    "group": "1@2"
                },
                {
                    "command": "aws.samcli.sync",
                    "when": "!config.aws.samcli.legacyDeploy && view == aws.explorer && viewItem =~ /^(awsLambdaNode|awsRegionNode|awsCloudFormationRootNode)$/",
                    "group": "1@2"
                },
                {
                    "command": "aws.ecr.copyTagUri",
                    "when": "view == aws.explorer && viewItem == awsEcrTagNode",
                    "group": "2@1"
                },
                {
                    "command": "aws.ecr.deleteTag",
                    "when": "view == aws.explorer && viewItem == awsEcrTagNode",
                    "group": "3@1"
                },
                {
                    "command": "aws.ecr.copyRepositoryUri",
                    "when": "view == aws.explorer && viewItem == awsEcrRepositoryNode",
                    "group": "2@1"
                },
                {
                    "command": "aws.ecr.createRepository",
                    "when": "view == aws.explorer && viewItem == awsEcrNode",
                    "group": "0@1"
                },
                {
                    "command": "aws.ecr.deleteRepository",
                    "when": "view == aws.explorer && viewItem == awsEcrRepositoryNode",
                    "group": "3@1"
                },
                {
                    "command": "aws.invokeLambda",
                    "when": "view == aws.explorer && viewItem =~ /^(awsRegionFunctionNode|awsRegionFunctionNodeDownloadable|awsCloudFormationFunctionNode)$/",
                    "group": "0@1"
                },
                {
                    "command": "aws.downloadLambda",
                    "when": "view == aws.explorer && viewItem =~ /^(awsRegionFunctionNode|awsRegionFunctionNodeDownloadable)$/",
                    "group": "0@2"
                },
                {
                    "command": "aws.uploadLambda",
                    "when": "view == aws.explorer && viewItem =~ /^(awsRegionFunctionNode|awsRegionFunctionNodeDownloadable)$/",
                    "group": "1@1"
                },
                {
                    "command": "aws.deleteLambda",
                    "when": "view == aws.explorer && viewItem =~ /^(awsRegionFunctionNode|awsRegionFunctionNodeDownloadable)$/",
                    "group": "4@1"
                },
                {
                    "command": "aws.copyLambdaUrl",
                    "when": "view == aws.explorer && viewItem =~ /^(awsRegionFunctionNode|awsRegionFunctionNodeDownloadable)$/",
                    "group": "2@0"
                },
                {
                    "command": "aws.deleteCloudFormation",
                    "when": "view == aws.explorer && viewItem == awsCloudFormationNode",
                    "group": "3@5"
                },
                {
                    "command": "aws.searchSchema",
                    "when": "view == aws.explorer && viewItem == awsSchemasNode",
                    "group": "0@1"
                },
                {
                    "command": "aws.searchSchemaPerRegistry",
                    "when": "view == aws.explorer && viewItem == awsRegistryItemNode",
                    "group": "0@1"
                },
                {
                    "command": "aws.viewSchemaItem",
                    "when": "view == aws.explorer && viewItem == awsSchemaItemNode",
                    "group": "0@1"
                },
                {
                    "command": "aws.stepfunctions.createStateMachineFromTemplate",
                    "when": "view == aws.explorer && viewItem == awsStepFunctionsNode",
                    "group": "0@1"
                },
                {
                    "command": "aws.downloadStateMachineDefinition",
                    "when": "view == aws.explorer && viewItem == awsStateMachineNode",
                    "group": "0@1"
                },
                {
                    "command": "aws.renderStateMachineGraph",
                    "when": "view == aws.explorer && viewItem == awsStateMachineNode",
                    "group": "0@2"
                },
                {
                    "command": "aws.cdk.renderStateMachineGraph",
                    "when": "viewItem == awsCdkStateMachineNode",
                    "group": "inline@1"
                },
                {
                    "command": "aws.cdk.renderStateMachineGraph",
                    "when": "viewItem == awsCdkStateMachineNode",
                    "group": "0@1"
                },
                {
                    "command": "aws.executeStateMachine",
                    "when": "view == aws.explorer && viewItem == awsStateMachineNode",
                    "group": "0@3"
                },
                {
                    "command": "aws.iot.createThing",
                    "when": "view == aws.explorer && viewItem == awsIotThingsNode",
                    "group": "0@1"
                },
                {
                    "command": "aws.iot.createCert",
                    "when": "view == aws.explorer && viewItem == awsIotCertsNode",
                    "group": "0@1"
                },
                {
                    "command": "aws.iot.createPolicy",
                    "when": "view == aws.explorer && viewItem == awsIotPoliciesNode",
                    "group": "0@1"
                },
                {
                    "command": "aws.iot.createPolicyVersion",
                    "when": "view == aws.explorer && viewItem == awsIotPolicyNode.WithVersions",
                    "group": "0@1"
                },
                {
                    "command": "aws.iot.viewPolicyVersion",
                    "when": "view == aws.explorer && viewItem =~ /^awsIotPolicyVersionNode./",
                    "group": "0@1"
                },
                {
                    "command": "aws.iot.attachCert",
                    "when": "view == aws.explorer && viewItem == awsIotThingNode",
                    "group": "0@1"
                },
                {
                    "command": "aws.iot.attachPolicy",
                    "when": "view == aws.explorer && viewItem =~ /^awsIotCertificateNode.(Things|Policies)/",
                    "group": "0@1"
                },
                {
                    "command": "aws.s3.createBucket",
                    "when": "view == aws.explorer && viewItem == awsS3Node",
                    "group": "0@1"
                },
                {
                    "command": "aws.s3.downloadFileAs",
                    "when": "view == aws.explorer && viewItem == awsS3FileNode",
                    "group": "0@1"
                },
                {
                    "command": "aws.s3.uploadFile",
                    "when": "view == aws.explorer && viewItem =~ /^(awsS3BucketNode|awsS3FolderNode)$/",
                    "group": "0@1"
                },
                {
                    "command": "aws.s3.uploadFileToParent",
                    "when": "view == aws.explorer && viewItem == awsS3FileNode",
                    "group": "1@1"
                },
                {
                    "command": "aws.s3.createFolder",
                    "when": "view == aws.explorer && viewItem =~ /^(awsS3BucketNode|awsS3FolderNode)$/",
                    "group": "1@1"
                },
                {
                    "command": "aws.iot.deactivateCert",
                    "when": "view == aws.explorer && viewItem =~ /^awsIotCertificateNode.(Things|Policies).ACTIVE$/",
                    "group": "1@1"
                },
                {
                    "command": "aws.iot.activateCert",
                    "when": "view == aws.explorer && viewItem =~ /^awsIotCertificateNode.(Things|Policies).INACTIVE$/",
                    "group": "1@1"
                },
                {
                    "command": "aws.iot.revokeCert",
                    "when": "view == aws.explorer && viewItem =~ /^awsIotCertificateNode.(Things|Policies).(ACTIVE|INACTIVE)$/",
                    "group": "1@2"
                },
                {
                    "command": "aws.iot.setDefaultPolicy",
                    "when": "view == aws.explorer && viewItem == awsIotPolicyVersionNode.NONDEFAULT",
                    "group": "1@1"
                },
                {
                    "command": "aws.iot.copyEndpoint",
                    "when": "view == aws.explorer && viewItem == awsIotNode",
                    "group": "2@1"
                },
                {
                    "command": "aws.copyName",
                    "when": "view == aws.explorer && viewItem =~ /^(awsRegionFunctionNode|awsRegionFunctionNodeDownloadable|awsCloudFormationFunctionNode|awsStateMachineNode|awsCloudFormationNode|awsS3BucketNode|awsS3FolderNode|awsS3FileNode|awsApiGatewayNode|awsIotThingNode)$|^(awsAppRunnerServiceNode|awsIotCertificateNode|awsIotPolicyNode|awsIotPolicyVersionNode)/",
                    "group": "2@1"
                },
                {
                    "command": "aws.copyArn",
                    "when": "view == aws.explorer && viewItem =~ /^(awsRegionFunctionNode|awsRegionFunctionNodeDownloadable|awsCloudFormationFunctionNode|awsStateMachineNode|awsCloudFormationNode|awsCloudWatchLogNode|awsS3BucketNode|awsS3FolderNode|awsS3FileNode|awsApiGatewayNode|awsEcrRepositoryNode|awsIotThingNode)$|^(awsAppRunnerServiceNode|awsEcsServiceNode|awsIotCertificateNode|awsIotPolicyNode|awsIotPolicyVersionNode|awsMdeInstanceNode)/",
                    "group": "2@2"
                },
                {
                    "command": "aws.apig.copyUrl",
                    "when": "view == aws.explorer && viewItem =~ /^(awsApiGatewayNode)$/",
                    "group": "2@0"
                },
                {
                    "command": "aws.s3.copyPath",
                    "when": "view == aws.explorer && viewItem =~ /^(awsS3FolderNode|awsS3FileNode)$/",
                    "group": "2@3"
                },
                {
                    "command": "aws.s3.presignedURL",
                    "when": "view == aws.explorer && viewItem =~ /^(awsS3FileNode)$/",
                    "group": "2@4"
                },
                {
                    "command": "aws.iot.detachCert",
                    "when": "view == aws.explorer && viewItem =~ /^(awsIotCertificateNode.Things)/",
                    "group": "3@1"
                },
                {
                    "command": "aws.iot.detachPolicy",
                    "when": "view == aws.explorer && viewItem == awsIotPolicyNode.Certificates",
                    "group": "3@1"
                },
                {
                    "command": "aws.iot.deleteThing",
                    "when": "view == aws.explorer && viewItem == awsIotThingNode",
                    "group": "3@1"
                },
                {
                    "command": "aws.iot.deleteCert",
                    "when": "view == aws.explorer && viewItem =~ /^awsIotCertificateNode.Policies/",
                    "group": "3@1"
                },
                {
                    "command": "aws.iot.deletePolicy",
                    "when": "view == aws.explorer && viewItem == awsIotPolicyNode.WithVersions",
                    "group": "3@1"
                },
                {
                    "command": "aws.iot.deletePolicyVersion",
                    "when": "view == aws.explorer && viewItem == awsIotPolicyVersionNode.NONDEFAULT",
                    "group": "3@1"
                },
                {
                    "command": "aws.s3.deleteBucket",
                    "when": "view == aws.explorer && viewItem == awsS3BucketNode",
                    "group": "3@1"
                },
                {
                    "command": "aws.s3.deleteFile",
                    "when": "view == aws.explorer && viewItem == awsS3FileNode",
                    "group": "3@1"
                },
                {
                    "command": "aws.downloadSchemaItemCode",
                    "when": "view == aws.explorer && viewItem == awsSchemaItemNode",
                    "group": "1@1"
                },
                {
                    "command": "aws.cloudWatchLogs.viewLogStream",
                    "group": "0@1",
                    "when": "view == aws.explorer && viewItem == awsCloudWatchLogNode"
                },
                {
                    "command": "aws.ssmDocument.openLocalDocumentYaml",
                    "group": "0@1",
                    "when": "view == aws.explorer && viewItem =~ /^(awsDocumentItemNode|awsDocumentItemNodeWriteable)$/"
                },
                {
                    "command": "aws.ssmDocument.openLocalDocumentJson",
                    "group": "0@2",
                    "when": "view == aws.explorer && viewItem =~ /^(awsDocumentItemNode|awsDocumentItemNodeWriteable)$/"
                },
                {
                    "command": "aws.ssmDocument.updateDocumentVersion",
                    "group": "2@1",
                    "when": "view == aws.explorer && viewItem == awsDocumentItemNodeWriteable"
                },
                {
                    "command": "aws.ssmDocument.deleteDocument",
                    "group": "3@2",
                    "when": "view == aws.explorer && viewItem == awsDocumentItemNodeWriteable"
                },
                {
                    "command": "aws.ecs.runCommandInContainer",
                    "group": "0@1",
                    "when": "view == aws.explorer && viewItem =~ /^(awsEcsContainerNodeExec)(.*)$/"
                },
                {
                    "command": "aws.ecs.openTaskInTerminal",
                    "group": "0@2",
                    "when": "view == aws.explorer && viewItem =~ /^(awsEcsContainerNodeExec)(.*)$/ && !isCloud9"
                },
                {
                    "command": "aws.ecs.enableEcsExec",
                    "group": "0@2",
                    "when": "view == aws.explorer && viewItem == awsEcsServiceNode.DISABLED"
                },
                {
                    "command": "aws.ecs.disableEcsExec",
                    "group": "0@2",
                    "when": "view == aws.explorer && viewItem == awsEcsServiceNode.ENABLED"
                },
                {
                    "command": "aws.ecs.viewDocumentation",
                    "group": "1@3",
                    "when": "view == aws.explorer && viewItem =~ /^(awsEcsClusterNode|awsEcsContainerNode)$|^awsEcsServiceNode/"
                },
                {
                    "command": "aws.resources.configure",
                    "when": "view == aws.explorer && viewItem == resourcesRootNode",
                    "group": "1@1"
                },
                {
                    "command": "aws.resources.configure",
                    "when": "view == aws.explorer && viewItem == resourcesRootNode",
                    "group": "inline@1"
                },
                {
                    "command": "aws.resources.openResourcePreview",
                    "when": "view == aws.explorer && viewItem =~ /^(.*)(ResourceNode)$/",
                    "group": "1@1"
                },
                {
                    "command": "aws.resources.copyIdentifier",
                    "when": "view == aws.explorer && viewItem =~ /^(.*)(ResourceNode)$/",
                    "group": "1@1"
                },
                {
                    "command": "aws.resources.viewDocs",
                    "when": "view == aws.explorer && viewItem =~ /^(.*)(Documented)(.*)(ResourceTypeNode)$/",
                    "group": "1@1"
                },
                {
                    "command": "aws.resources.createResource",
                    "when": "view == aws.explorer && viewItem =~ /^(.*)(Creatable)(.*)(ResourceTypeNode)$/ && !isCloud9 && config.aws.experiments.jsonResourceModification",
                    "group": "2@1"
                },
                {
                    "command": "aws.resources.createResource",
                    "when": "view == aws.explorer && viewItem =~ /^(.*)(Creatable)(.*)(ResourceTypeNode)$/ && !isCloud9 && config.aws.experiments.jsonResourceModification",
                    "group": "inline@1"
                },
                {
                    "command": "aws.resources.updateResource",
                    "when": "view == aws.explorer && viewItem =~ /^(.*)(Updatable)(.*)(ResourceNode)$/ && !isCloud9 && config.aws.experiments.jsonResourceModification",
                    "group": "2@1"
                },
                {
                    "command": "aws.resources.deleteResource",
                    "when": "view == aws.explorer && viewItem =~ /^(.*)(Deletable)(.*)(ResourceNode)$/ && !isCloud9 && config.aws.experiments.jsonResourceModification",
                    "group": "2@2"
                },
                {
                    "command": "aws.apprunner.createServiceFromEcr",
                    "group": "0@2",
                    "when": "view == aws.explorer && viewItem =~ /awsEcrTagNode|awsEcrRepositoryNode/"
                },
                {
                    "command": "aws.apprunner.startDeployment",
                    "group": "0@1",
                    "when": "view == aws.explorer && viewItem == awsAppRunnerServiceNode.RUNNING"
                },
                {
                    "command": "aws.apprunner.createService",
                    "group": "0@2",
                    "when": "view == aws.explorer && viewItem == awsAppRunnerNode"
                },
                {
                    "command": "aws.apprunner.pauseService",
                    "group": "0@3",
                    "when": "view == aws.explorer && viewItem == awsAppRunnerServiceNode.RUNNING"
                },
                {
                    "command": "aws.apprunner.resumeService",
                    "group": "0@3",
                    "when": "view == aws.explorer && viewItem == awsAppRunnerServiceNode.PAUSED"
                },
                {
                    "command": "aws.apprunner.copyServiceUrl",
                    "group": "1@1",
                    "when": "view == aws.explorer && viewItem == awsAppRunnerServiceNode.RUNNING"
                },
                {
                    "command": "aws.apprunner.open",
                    "group": "1@2",
                    "when": "view == aws.explorer && viewItem == awsAppRunnerServiceNode.RUNNING"
                },
                {
                    "command": "aws.apprunner.deleteService",
                    "group": "3@1",
                    "when": "view == aws.explorer && viewItem =~ /awsAppRunnerServiceNode.[RUNNING|PAUSED|CREATE_FAILED]/"
                },
                {
                    "command": "aws.cloudFormation.newTemplate",
                    "group": "0@1",
                    "when": "view == aws.explorer && viewItem == awsCloudFormationRootNode"
                },
                {
                    "command": "aws.sam.newTemplate",
                    "group": "0@2",
                    "when": "view == aws.explorer && viewItem == awsCloudFormationRootNode"
                },
                {
                    "command": "aws.codeWhisperer.configure",
                    "when": "viewItem =~ /^awsCodeWhispererNode/ && !isCloud9",
                    "group": "inline@2"
                },
                {
                    "command": "aws.codeWhisperer.introduction",
                    "when": "viewItem =~ /^awsCodeWhispererNode/ && !isCloud9 && CODEWHISPERER_TERMS_ACCEPTED",
                    "group": "inline@1"
                },
                {
                    "command": "aws.codeWhisperer.removeConnection",
                    "when": "viewItem == awsCodeWhispererNodeSaved",
                    "group": "0@1"
                },
                {
                    "command": "aws.codeWhisperer.removeConnection",
                    "when": "viewItem == awsCodeWhispererNodeSaved",
                    "group": "inline@3"
                },
                {
                    "command": "aws.cdk.refresh",
                    "when": "viewItem == awsCdkRootNode",
                    "group": "inline@1"
                },
                {
                    "command": "aws.cdk.refresh",
                    "when": "viewItem == awsCdkRootNode",
                    "group": "0@1"
                },
                {
                    "command": "aws.cdk.viewDocs",
                    "when": "viewItem == awsCdkRootNode",
                    "group": "0@2"
                },
                {
                    "command": "aws.auth.addConnection",
                    "when": "viewItem == awsAuthNode",
                    "group": "0@1"
                },
                {
                    "command": "aws.auth.switchConnections",
                    "when": "viewItem == awsAuthNode",
                    "group": "0@2"
                },
                {
                    "command": "aws.auth.signout",
                    "when": "viewItem == awsAuthNode && !isCloud9",
                    "group": "0@3"
                },
                {
                    "command": "aws.auth.help",
                    "when": "viewItem == awsAuthNode",
                    "group": "inline@1"
                },
                {
                    "submenu": "aws.auth",
                    "when": "viewItem == awsAuthNode",
                    "group": "inline@2"
                }
            ],
            "aws.auth": [
                {
                    "command": "aws.auth.addConnection",
                    "group": "0@1"
                },
                {
                    "command": "aws.auth.switchConnections",
                    "group": "0@2"
                },
                {
                    "command": "aws.auth.signout",
                    "enablement": "!isCloud9",
                    "group": "0@3"
                }
            ]
        },
        "commands": [
            {
                "command": "aws.launchConfigForm",
                "title": "%AWS.command.launchConfigForm.title%",
                "category": "%AWS.title%",
                "cloud9": {
                    "cn": {
                        "category": "%AWS.title.cn%"
                    }
                }
            },
            {
                "command": "aws.apig.copyUrl",
                "title": "%AWS.command.apig.copyUrl%",
                "category": "%AWS.title%",
                "cloud9": {
                    "cn": {
                        "category": "%AWS.title.cn%"
                    }
                }
            },
            {
                "command": "aws.apig.invokeRemoteRestApi",
                "title": "%AWS.command.apig.invokeRemoteRestApi%",
                "category": "%AWS.title%",
                "cloud9": {
                    "cn": {
                        "category": "%AWS.title.cn%",
                        "title": "%AWS.command.apig.invokeRemoteRestApi.cn%"
                    }
                }
            },
            {
                "command": "aws.lambda.createNewSamApp",
                "title": "%AWS.command.createNewSamApp%",
                "category": "%AWS.title%",
                "cloud9": {
                    "cn": {
                        "category": "%AWS.title.cn%"
                    }
                }
            },
            {
                "command": "aws.login",
                "title": "%AWS.command.login%",
                "category": "%AWS.title%",
                "cloud9": {
                    "cn": {
                        "title": "%AWS.command.login.cn%",
                        "category": "%AWS.title.cn%"
                    }
                }
            },
            {
                "command": "aws.credentials.profile.create",
                "title": "%AWS.command.credentials.profile.create%",
                "category": "%AWS.title%",
                "cloud9": {
                    "cn": {
                        "category": "%AWS.title.cn%"
                    }
                }
            },
            {
                "command": "aws.credentials.edit",
                "title": "%AWS.command.credentials.edit%",
                "category": "%AWS.title%",
                "cloud9": {
                    "cn": {
                        "category": "%AWS.title.cn%"
                    }
                }
            },
            {
                "command": "aws.codecatalyst.openOrg",
                "title": "%AWS.command.codecatalyst.openOrg%",
                "category": "AWS"
            },
            {
                "command": "aws.codecatalyst.openProject",
                "title": "%AWS.command.codecatalyst.openProject%",
                "category": "AWS"
            },
            {
                "command": "aws.codecatalyst.openRepo",
                "title": "%AWS.command.codecatalyst.openRepo%",
                "category": "AWS"
            },
            {
                "command": "aws.codecatalyst.openDevEnv",
                "title": "%AWS.command.codecatalyst.openDevEnv%",
                "category": "AWS",
                "enablement": "!isCloud9"
            },
            {
                "command": "aws.codecatalyst.listCommands",
                "title": "%AWS.command.codecatalyst.listCommands%",
                "category": "AWS",
                "enablement": "!isCloud9"
            },
            {
                "command": "aws.codecatalyst.cloneRepo",
                "title": "%AWS.command.codecatalyst.cloneRepo%",
                "category": "AWS",
                "enablement": "!isCloud9"
            },
            {
                "command": "aws.codecatalyst.createDevEnv",
                "title": "%AWS.command.codecatalyst.createDevEnv%",
                "category": "AWS",
                "enablement": "!isCloud9"
            },
            {
                "command": "aws.codecatalyst.removeConnection",
                "title": "%AWS.command.codecatalyst.removeConnection%",
                "category": "AWS",
                "icon": "$(debug-disconnect)"
            },
            {
                "command": "aws.logout",
                "title": "%AWS.command.logout%",
                "category": "%AWS.title%",
                "cloud9": {
                    "cn": {
                        "category": "%AWS.title.cn%"
                    }
                }
            },
            {
                "command": "aws.auth.addConnection",
                "title": "%AWS.command.auth.addConnection%",
                "category": "%AWS.title%"
            },
            {
                "command": "aws.auth.showConnectionsPage",
                "title": "%AWS.command.auth.showConnectionsPage%",
                "category": "%AWS.title%",
                "enablement": "aws.isDevMode"
            },
            {
                "command": "aws.auth.switchConnections",
                "title": "%AWS.command.auth.switchConnections%",
                "category": "%AWS.title%"
            },
            {
                "command": "aws.auth.signout",
                "title": "%AWS.command.auth.signout%",
                "category": "%AWS.title%",
                "enablement": "!isCloud9"
            },
            {
                "command": "aws.auth.help",
                "title": "%AWS.generic.viewDocs%",
                "category": "%AWS.title%",
                "icon": "$(question)"
            },
            {
                "command": "aws.createIssueOnGitHub",
                "title": "%AWS.command.createIssueOnGitHub%",
                "category": "%AWS.title%",
                "cloud9": {
                    "cn": {
                        "category": "%AWS.title.cn%"
                    }
                }
            },
            {
                "command": "aws.ecr.copyTagUri",
                "title": "%AWS.command.ecr.copyTagUri%",
                "category": "%AWS.title%",
                "cloud9": {
                    "cn": {
                        "category": "%AWS.title.cn%"
                    }
                }
            },
            {
                "command": "aws.ecr.deleteTag",
                "title": "%AWS.command.ecr.deleteTag%",
                "category": "%AWS.title%",
                "cloud9": {
                    "cn": {
                        "category": "%AWS.title.cn%"
                    }
                }
            },
            {
                "command": "aws.ecr.copyRepositoryUri",
                "title": "%AWS.command.ecr.copyRepositoryUri%",
                "category": "%AWS.title%",
                "cloud9": {
                    "cn": {
                        "category": "%AWS.title.cn%"
                    }
                }
            },
            {
                "command": "aws.ecr.createRepository",
                "title": "%AWS.command.ecr.createRepository%",
                "category": "%AWS.title%",
                "icon": "$(add)",
                "cloud9": {
                    "cn": {
                        "category": "%AWS.title.cn%"
                    }
                }
            },
            {
                "command": "aws.ecr.deleteRepository",
                "title": "%AWS.command.ecr.deleteRepository%",
                "category": "%AWS.title%",
                "cloud9": {
                    "cn": {
                        "category": "%AWS.title.cn%"
                    }
                }
            },
            {
                "command": "aws.showRegion",
                "title": "%AWS.command.showRegion%",
                "category": "%AWS.title%",
                "cloud9": {
                    "cn": {
                        "category": "%AWS.title.cn%"
                    }
                }
            },
            {
                "command": "aws.iot.createThing",
                "title": "%AWS.command.iot.createThing%",
                "category": "%AWS.title%",
                "icon": "$(add)",
                "cloud9": {
                    "cn": {
                        "category": "%AWS.title.cn%"
                    }
                }
            },
            {
                "command": "aws.iot.deleteThing",
                "title": "%AWS.generic.promptDelete%",
                "category": "%AWS.title%",
                "cloud9": {
                    "cn": {
                        "category": "%AWS.title.cn%"
                    }
                }
            },
            {
                "command": "aws.iot.createCert",
                "title": "%AWS.command.iot.createCert%",
                "category": "%AWS.title%",
                "icon": "$(add)",
                "cloud9": {
                    "cn": {
                        "category": "%AWS.title.cn%"
                    }
                }
            },
            {
                "command": "aws.iot.deleteCert",
                "title": "%AWS.generic.promptDelete%",
                "category": "%AWS.title%",
                "cloud9": {
                    "cn": {
                        "category": "%AWS.title.cn%"
                    }
                }
            },
            {
                "command": "aws.iot.attachCert",
                "title": "%AWS.command.iot.attachCert%",
                "category": "%AWS.title%",
                "icon": "$(aws-generic-attach-file)",
                "cloud9": {
                    "cn": {
                        "category": "%AWS.title.cn%"
                    }
                }
            },
            {
                "command": "aws.iot.attachPolicy",
                "title": "%AWS.command.iot.attachPolicy%",
                "category": "%AWS.title%",
                "icon": "$(aws-generic-attach-file)",
                "cloud9": {
                    "cn": {
                        "category": "%AWS.title.cn%"
                    }
                }
            },
            {
                "command": "aws.iot.activateCert",
                "title": "%AWS.command.iot.activateCert%",
                "category": "%AWS.title%",
                "cloud9": {
                    "cn": {
                        "category": "%AWS.title.cn%"
                    }
                }
            },
            {
                "command": "aws.iot.deactivateCert",
                "title": "%AWS.command.iot.deactivateCert%",
                "category": "%AWS.title%",
                "cloud9": {
                    "cn": {
                        "category": "%AWS.title.cn%"
                    }
                }
            },
            {
                "command": "aws.iot.revokeCert",
                "title": "%AWS.command.iot.revokeCert%",
                "category": "%AWS.title%",
                "cloud9": {
                    "cn": {
                        "category": "%AWS.title.cn%"
                    }
                }
            },
            {
                "command": "aws.iot.createPolicy",
                "title": "%AWS.command.iot.createPolicy%",
                "category": "%AWS.title%",
                "icon": "$(add)",
                "cloud9": {
                    "cn": {
                        "category": "%AWS.title.cn%"
                    }
                }
            },
            {
                "command": "aws.iot.deletePolicy",
                "title": "%AWS.generic.promptDelete%",
                "category": "%AWS.title%",
                "cloud9": {
                    "cn": {
                        "category": "%AWS.title.cn%"
                    }
                }
            },
            {
                "command": "aws.iot.createPolicyVersion",
                "title": "%AWS.command.iot.createPolicyVersion%",
                "category": "%AWS.title%",
                "cloud9": {
                    "cn": {
                        "category": "%AWS.title.cn%"
                    }
                }
            },
            {
                "command": "aws.iot.deletePolicyVersion",
                "title": "%AWS.generic.promptDelete%",
                "category": "%AWS.title%",
                "cloud9": {
                    "cn": {
                        "category": "%AWS.title.cn%"
                    }
                }
            },
            {
                "command": "aws.iot.detachCert",
                "title": "%AWS.command.iot.detachCert%",
                "category": "%AWS.title%",
                "cloud9": {
                    "cn": {
                        "category": "%AWS.title.cn%"
                    }
                }
            },
            {
                "command": "aws.iot.detachPolicy",
                "title": "%AWS.command.iot.detachCert%",
                "category": "%AWS.title%",
                "cloud9": {
                    "cn": {
                        "category": "%AWS.title.cn%"
                    }
                }
            },
            {
                "command": "aws.iot.viewPolicyVersion",
                "title": "%AWS.command.iot.viewPolicyVersion%",
                "category": "%AWS.title%",
                "cloud9": {
                    "cn": {
                        "category": "%AWS.title.cn%"
                    }
                }
            },
            {
                "command": "aws.iot.setDefaultPolicy",
                "title": "%AWS.command.iot.setDefaultPolicy%",
                "category": "%AWS.title%",
                "cloud9": {
                    "cn": {
                        "category": "%AWS.title.cn%"
                    }
                }
            },
            {
                "command": "aws.iot.copyEndpoint",
                "title": "%AWS.command.iot.copyEndpoint%",
                "category": "%AWS.title%",
                "cloud9": {
                    "cn": {
                        "category": "%AWS.title.cn%"
                    }
                }
            },
            {
                "command": "aws.s3.presignedURL",
                "title": "%AWS.command.s3.presignedURL%",
                "category": "%AWS.title%"
            },
            {
                "command": "aws.s3.copyPath",
                "title": "%AWS.command.s3.copyPath%",
                "category": "%AWS.title%",
                "cloud9": {
                    "cn": {
                        "category": "%AWS.title.cn%"
                    }
                }
            },
            {
                "command": "aws.s3.downloadFileAs",
                "title": "%AWS.command.s3.downloadFileAs%",
                "category": "%AWS.title%",
                "icon": "$(cloud-download)",
                "cloud9": {
                    "cn": {
                        "category": "%AWS.title.cn%"
                    }
                }
            },
            {
                "command": "aws.s3.openFile",
                "title": "%AWS.command.s3.openFile%",
                "category": "%AWS.title%",
                "icon": "$(open-preview)"
            },
            {
                "command": "aws.s3.editFile",
                "title": "%AWS.command.s3.editFile%",
                "category": "%AWS.title%",
                "icon": "$(edit)"
            },
            {
                "command": "aws.s3.uploadFile",
                "title": "%AWS.command.s3.uploadFile%",
                "category": "%AWS.title%",
                "icon": "$(cloud-upload)",
                "cloud9": {
                    "cn": {
                        "category": "%AWS.title.cn%"
                    }
                }
            },
            {
                "command": "aws.s3.uploadFileToParent",
                "title": "%AWS.command.s3.uploadFileToParent%",
                "category": "%AWS.title%",
                "cloud9": {
                    "cn": {
                        "category": "%AWS.title.cn%"
                    }
                }
            },
            {
                "command": "aws.s3.createFolder",
                "title": "%AWS.command.s3.createFolder%",
                "category": "%AWS.title%",
                "icon": "$(new-folder)",
                "cloud9": {
                    "cn": {
                        "category": "%AWS.title.cn%"
                    }
                }
            },
            {
                "command": "aws.s3.createBucket",
                "title": "%AWS.command.s3.createBucket%",
                "category": "%AWS.title%",
                "icon": "$(aws-s3-create-bucket)",
                "cloud9": {
                    "cn": {
                        "category": "%AWS.title.cn%"
                    }
                }
            },
            {
                "command": "aws.s3.deleteBucket",
                "title": "%AWS.generic.promptDelete%",
                "category": "%AWS.title%",
                "cloud9": {
                    "cn": {
                        "category": "%AWS.title.cn%"
                    }
                }
            },
            {
                "command": "aws.s3.deleteFile",
                "title": "%AWS.generic.promptDelete%",
                "category": "%AWS.title%",
                "cloud9": {
                    "cn": {
                        "category": "%AWS.title.cn%"
                    }
                }
            },
            {
                "command": "aws.invokeLambda",
                "title": "%AWS.command.invokeLambda%",
                "category": "%AWS.title%",
                "cloud9": {
                    "cn": {
                        "title": "%AWS.command.invokeLambda.cn%",
                        "category": "%AWS.title.cn%"
                    }
                }
            },
            {
                "command": "aws.downloadLambda",
                "title": "%AWS.command.downloadLambda%",
                "category": "%AWS.title%",
                "enablement": "viewItem == awsRegionFunctionNodeDownloadable",
                "cloud9": {
                    "cn": {
                        "category": "%AWS.title.cn%"
                    }
                }
            },
            {
                "command": "aws.uploadLambda",
                "title": "%AWS.command.uploadLambda%",
                "category": "%AWS.title%",
                "cloud9": {
                    "cn": {
                        "category": "%AWS.title.cn%"
                    }
                }
            },
            {
                "command": "aws.deleteLambda",
                "title": "%AWS.generic.promptDelete%",
                "category": "%AWS.title%",
                "cloud9": {
                    "cn": {
                        "category": "%AWS.title.cn%"
                    }
                }
            },
            {
                "command": "aws.copyLambdaUrl",
                "title": "%AWS.generic.copyUrl%",
                "category": "%AWS.title%",
                "cloud9": {
                    "cn": {
                        "category": "%AWS.title.cn%"
                    }
                }
            },
            {
                "command": "aws.deploySamApplication",
                "title": "%AWS.command.deploySamApplication%",
                "category": "%AWS.title%",
                "cloud9": {
                    "cn": {
                        "category": "%AWS.title.cn%"
                    }
                }
            },
            {
                "command": "aws.submitFeedback",
                "title": "%AWS.command.submitFeedback%",
                "category": "%AWS.title%",
                "icon": "$(comment)",
                "cloud9": {
                    "cn": {
                        "category": "%AWS.title.cn%"
                    }
                }
            },
            {
                "command": "aws.refreshAwsExplorer",
                "title": "%AWS.command.refreshAwsExplorer%",
                "category": "%AWS.title%",
                "icon": {
                    "dark": "resources/icons/vscode/dark/refresh.svg",
                    "light": "resources/icons/vscode/light/refresh.svg"
                }
            },
            {
                "command": "aws.samcli.detect",
                "title": "%AWS.command.samcli.detect%",
                "category": "%AWS.title%",
                "cloud9": {
                    "cn": {
                        "category": "%AWS.title.cn%"
                    }
                }
            },
            {
                "command": "aws.deleteCloudFormation",
                "title": "%AWS.command.deleteCloudFormation%",
                "category": "%AWS.title%",
                "cloud9": {
                    "cn": {
                        "category": "%AWS.title.cn%"
                    }
                }
            },
            {
                "command": "aws.downloadStateMachineDefinition",
                "title": "%AWS.command.downloadStateMachineDefinition%",
                "category": "%AWS.title%",
                "cloud9": {
                    "cn": {
                        "category": "%AWS.title.cn%"
                    }
                }
            },
            {
                "command": "aws.executeStateMachine",
                "title": "%AWS.command.executeStateMachine%",
                "category": "%AWS.title%",
                "cloud9": {
                    "cn": {
                        "category": "%AWS.title.cn%"
                    }
                }
            },
            {
                "command": "aws.renderStateMachineGraph",
                "title": "%AWS.command.renderStateMachineGraph%",
                "category": "%AWS.title%",
                "cloud9": {
                    "cn": {
                        "category": "%AWS.title.cn%"
                    }
                }
            },
            {
                "command": "aws.copyArn",
                "title": "%AWS.command.copyArn%",
                "category": "%AWS.title%",
                "cloud9": {
                    "cn": {
                        "category": "%AWS.title.cn%"
                    }
                }
            },
            {
                "command": "aws.copyName",
                "title": "%AWS.command.copyName%",
                "category": "%AWS.title%",
                "cloud9": {
                    "cn": {
                        "category": "%AWS.title.cn%"
                    }
                }
            },
            {
                "command": "aws.listCommands",
                "title": "%AWS.command.listCommands%",
                "category": "%AWS.title%",
                "cloud9": {
                    "cn": {
                        "title": "%AWS.command.listCommands.cn%",
                        "category": "%AWS.title.cn%"
                    }
                }
            },
            {
                "command": "aws.viewSchemaItem",
                "title": "%AWS.command.viewSchemaItem%",
                "category": "%AWS.title%",
                "cloud9": {
                    "cn": {
                        "category": "%AWS.title.cn%"
                    }
                }
            },
            {
                "command": "aws.searchSchema",
                "title": "%AWS.command.searchSchema%",
                "category": "%AWS.title%",
                "cloud9": {
                    "cn": {
                        "category": "%AWS.title.cn%"
                    }
                }
            },
            {
                "command": "aws.searchSchemaPerRegistry",
                "title": "%AWS.command.searchSchemaPerRegistry%",
                "category": "%AWS.title%",
                "cloud9": {
                    "cn": {
                        "category": "%AWS.title.cn%"
                    }
                }
            },
            {
                "command": "aws.downloadSchemaItemCode",
                "title": "%AWS.command.downloadSchemaItemCode%",
                "category": "%AWS.title%",
                "cloud9": {
                    "cn": {
                        "category": "%AWS.title.cn%"
                    }
                }
            },
            {
                "command": "aws.viewLogs",
                "title": "%AWS.command.viewLogs%",
                "category": "%AWS.title%"
            },
            {
                "command": "aws.help",
                "title": "%AWS.command.help%",
                "category": "%AWS.title%",
                "cloud9": {
                    "cn": {
                        "category": "%AWS.title.cn%"
                    }
                }
            },
            {
                "command": "aws.github",
                "title": "%AWS.command.github%",
                "category": "%AWS.title%",
                "cloud9": {
                    "cn": {
                        "category": "%AWS.title.cn%"
                    }
                }
            },
            {
                "command": "aws.quickStart",
                "title": "%AWS.command.quickStart%",
                "category": "%AWS.title%",
                "cloud9": {
                    "cn": {
                        "category": "%AWS.title.cn%"
                    }
                }
            },
            {
                "command": "aws.cdk.refresh",
                "title": "%AWS.command.refreshCdkExplorer%",
                "category": "%AWS.title%",
                "icon": {
                    "dark": "resources/icons/vscode/dark/refresh.svg",
                    "light": "resources/icons/vscode/light/refresh.svg"
                },
                "cloud9": {
                    "cn": {
                        "category": "%AWS.title.cn%"
                    }
                }
            },
            {
                "command": "aws.cdk.viewDocs",
                "title": "%AWS.generic.viewDocs%",
                "category": "%AWS.title%"
            },
            {
                "command": "aws.stepfunctions.createStateMachineFromTemplate",
                "title": "%AWS.command.stepFunctions.createStateMachineFromTemplate%",
                "category": "%AWS.title%",
                "cloud9": {
                    "cn": {
                        "category": "%AWS.title.cn%"
                    }
                }
            },
            {
                "command": "aws.stepfunctions.publishStateMachine",
                "title": "%AWS.command.stepFunctions.publishStateMachine%",
                "category": "%AWS.title%",
                "cloud9": {
                    "cn": {
                        "category": "%AWS.title.cn%"
                    }
                }
            },
            {
                "command": "aws.previewStateMachine",
                "title": "%AWS.command.stepFunctions.previewStateMachine%",
                "category": "%AWS.title%",
                "icon": "$(aws-stepfunctions-preview)",
                "cloud9": {
                    "cn": {
                        "category": "%AWS.title.cn%"
                    }
                }
            },
            {
                "command": "aws.cdk.renderStateMachineGraph",
                "title": "%AWS.command.cdk.previewStateMachine%",
                "category": "AWS",
                "icon": "$(aws-stepfunctions-preview)"
            },
            {
                "command": "aws.aboutToolkit",
                "title": "%AWS.command.aboutToolkit%",
                "category": "%AWS.title%"
            },
            {
                "command": "aws.cloudWatchLogs.viewLogStream",
                "title": "%AWS.command.viewLogStream%",
                "category": "%AWS.title%",
                "cloud9": {
                    "cn": {
                        "category": "%AWS.title.cn%"
                    }
                }
            },
            {
                "command": "aws.ssmDocument.createLocalDocument",
                "title": "%AWS.command.ssmDocument.createLocalDocument%",
                "category": "%AWS.title%",
                "cloud9": {
                    "cn": {
                        "category": "%AWS.title.cn%"
                    }
                }
            },
            {
                "command": "aws.ssmDocument.openLocalDocument",
                "title": "%AWS.command.ssmDocument.openLocalDocument%",
                "category": "%AWS.title%",
                "icon": "$(cloud-download)",
                "cloud9": {
                    "cn": {
                        "category": "%AWS.title.cn%"
                    }
                }
            },
            {
                "command": "aws.ssmDocument.openLocalDocumentJson",
                "title": "%AWS.command.ssmDocument.openLocalDocumentJson%",
                "category": "%AWS.title%",
                "cloud9": {
                    "cn": {
                        "category": "%AWS.title.cn%"
                    }
                }
            },
            {
                "command": "aws.ssmDocument.openLocalDocumentYaml",
                "title": "%AWS.command.ssmDocument.openLocalDocumentYaml%",
                "category": "%AWS.title%",
                "cloud9": {
                    "cn": {
                        "category": "%AWS.title.cn%"
                    }
                }
            },
            {
                "command": "aws.ssmDocument.deleteDocument",
                "title": "%AWS.command.ssmDocument.deleteDocument%",
                "category": "%AWS.title%",
                "cloud9": {
                    "cn": {
                        "category": "%AWS.title.cn%"
                    }
                }
            },
            {
                "command": "aws.ssmDocument.publishDocument",
                "title": "%AWS.command.ssmDocument.publishDocument%",
                "category": "%AWS.title%",
                "icon": "$(cloud-upload)",
                "cloud9": {
                    "cn": {
                        "category": "%AWS.title.cn%"
                    }
                }
            },
            {
                "command": "aws.ssmDocument.updateDocumentVersion",
                "title": "%AWS.command.ssmDocument.updateDocumentVersion%",
                "category": "%AWS.title%",
                "cloud9": {
                    "cn": {
                        "category": "%AWS.title.cn%"
                    }
                }
            },
            {
                "command": "aws.copyLogStreamName",
                "title": "%AWS.command.copyLogStreamName%",
                "category": "%AWS.title%",
                "icon": "$(files)",
                "cloud9": {
                    "cn": {
                        "category": "%AWS.title.cn%"
                    }
                }
            },
            {
                "command": "aws.saveCurrentLogStreamContent",
                "title": "%AWS.command.saveCurrentLogStreamContent%",
                "category": "%AWS.title%",
                "icon": "$(save-as)",
                "cloud9": {
                    "cn": {
                        "category": "%AWS.title.cn%"
                    }
                }
            },
            {
                "command": "aws.addSamDebugConfig",
                "title": "%AWS.command.addSamDebugConfig%",
                "category": "%AWS.title%",
                "cloud9": {
                    "cn": {
                        "category": "%AWS.title.cn%"
                    }
                }
            },
            {
                "command": "aws.toggleSamCodeLenses",
                "title": "%AWS.command.toggleSamCodeLenses%",
                "category": "%AWS.title%",
                "cloud9": {
                    "cn": {
                        "category": "%AWS.title.cn%"
                    }
                }
            },
            {
                "command": "aws.ecs.runCommandInContainer",
                "title": "%AWS.ecs.runCommandInContainer%",
                "category": "%AWS.title%",
                "enablement": "viewItem == awsEcsContainerNodeExecEnabled",
                "cloud9": {
                    "cn": {
                        "category": "%AWS.title.cn%"
                    }
                }
            },
            {
                "command": "aws.ecs.openTaskInTerminal",
                "title": "%AWS.ecs.openTaskInTerminal%",
                "category": "%AWS.title%",
                "enablement": "viewItem == awsEcsContainerNodeExecEnabled",
                "cloud9": {
                    "cn": {
                        "category": "%AWS.title.cn%"
                    }
                }
            },
            {
                "command": "aws.ecs.enableEcsExec",
                "title": "%AWS.ecs.enableEcsExec%",
                "category": "%AWS.title%",
                "cloud9": {
                    "cn": {
                        "category": "%AWS.title.cn%"
                    }
                }
            },
            {
                "command": "aws.ecs.viewDocumentation",
                "title": "%AWS.generic.viewDocs%",
                "category": "%AWS.title%",
                "cloud9": {
                    "cn": {
                        "category": "%AWS.title.cn%"
                    }
                }
            },
            {
                "command": "aws.resources.copyIdentifier",
                "title": "%AWS.command.resources.copyIdentifier%",
                "category": "%AWS.title%",
                "cloud9": {
                    "cn": {
                        "category": "%AWS.title.cn%"
                    }
                }
            },
            {
                "command": "aws.resources.openResourcePreview",
                "title": "%AWS.generic.preview%",
                "category": "%AWS.title%",
                "icon": "$(open-preview)",
                "cloud9": {
                    "cn": {
                        "category": "%AWS.title.cn%"
                    }
                }
            },
            {
                "command": "aws.resources.createResource",
                "title": "%AWS.generic.create%",
                "category": "%AWS.title%",
                "icon": "$(add)",
                "cloud9": {
                    "cn": {
                        "category": "%AWS.title.cn%"
                    }
                }
            },
            {
                "command": "aws.resources.deleteResource",
                "title": "%AWS.generic.promptDelete%",
                "category": "%AWS.title%",
                "cloud9": {
                    "cn": {
                        "category": "%AWS.title.cn%"
                    }
                }
            },
            {
                "command": "aws.resources.updateResource",
                "title": "%AWS.generic.promptUpdate%",
                "category": "%AWS.title%",
                "icon": "$(pencil)",
                "cloud9": {
                    "cn": {
                        "category": "%AWS.title.cn%"
                    }
                }
            },
            {
                "command": "aws.resources.updateResourceInline",
                "title": "%AWS.generic.promptUpdate%",
                "category": "%AWS.title%",
                "icon": "$(pencil)",
                "cloud9": {
                    "cn": {
                        "category": "%AWS.title.cn%"
                    }
                }
            },
            {
                "command": "aws.resources.saveResource",
                "title": "%AWS.generic.save%",
                "category": "%AWS.title%",
                "icon": "$(save)",
                "cloud9": {
                    "cn": {
                        "category": "%AWS.title.cn%"
                    }
                }
            },
            {
                "command": "aws.resources.closeResource",
                "title": "%AWS.generic.close%",
                "category": "%AWS.title%",
                "icon": "$(close)",
                "cloud9": {
                    "cn": {
                        "category": "%AWS.title.cn%"
                    }
                }
            },
            {
                "command": "aws.resources.viewDocs",
                "title": "%AWS.generic.viewDocs%",
                "category": "%AWS.title%",
                "icon": "$(book)",
                "cloud9": {
                    "cn": {
                        "category": "%AWS.title.cn%"
                    }
                }
            },
            {
                "command": "aws.resources.configure",
                "title": "%AWS.command.resources.configure%",
                "category": "%AWS.title%",
                "icon": "$(gear)",
                "cloud9": {
                    "cn": {
                        "category": "%AWS.title.cn%"
                    }
                }
            },
            {
                "command": "aws.apprunner.createService",
                "title": "%AWS.command.apprunner.createService%",
                "category": "%AWS.title%",
                "cloud9": {
                    "cn": {
                        "category": "%AWS.title.cn%"
                    }
                }
            },
            {
                "command": "aws.ecs.disableEcsExec",
                "title": "%AWS.ecs.disableEcsExec%",
                "category": "%AWS.title%",
                "cloud9": {
                    "cn": {
                        "category": "%AWS.title.cn%"
                    }
                }
            },
            {
                "command": "aws.apprunner.createServiceFromEcr",
                "title": "%AWS.command.apprunner.createServiceFromEcr%",
                "category": "%AWS.title%",
                "cloud9": {
                    "cn": {
                        "category": "%AWS.title.cn%"
                    }
                }
            },
            {
                "command": "aws.apprunner.pauseService",
                "title": "%AWS.command.apprunner.pauseService%",
                "category": "%AWS.title%",
                "cloud9": {
                    "cn": {
                        "category": "%AWS.title.cn%"
                    }
                }
            },
            {
                "command": "aws.apprunner.resumeService",
                "title": "%AWS.command.apprunner.resumeService%",
                "category": "AWS",
                "cloud9": {
                    "cn": {
                        "category": "%AWS.title.cn%"
                    }
                }
            },
            {
                "command": "aws.apprunner.copyServiceUrl",
                "title": "%AWS.command.apprunner.copyServiceUrl%",
                "category": "%AWS.title%",
                "cloud9": {
                    "cn": {
                        "category": "%AWS.title.cn%"
                    }
                }
            },
            {
                "command": "aws.apprunner.open",
                "title": "%AWS.command.apprunner.open%",
                "category": "%AWS.title%",
                "cloud9": {
                    "cn": {
                        "category": "%AWS.title.cn%"
                    }
                }
            },
            {
                "command": "aws.apprunner.deleteService",
                "title": "%AWS.generic.promptDelete%",
                "category": "%AWS.title%",
                "cloud9": {
                    "cn": {
                        "category": "%AWS.title.cn%"
                    }
                }
            },
            {
                "command": "aws.apprunner.startDeployment",
                "title": "%AWS.command.apprunner.startDeployment%",
                "category": "%AWS.title%",
                "cloud9": {
                    "cn": {
                        "category": "%AWS.title.cn%"
                    }
                }
            },
            {
                "command": "aws.cloudFormation.newTemplate",
                "title": "%AWS.command.cloudFormation.newTemplate%",
                "category": "%AWS.title%",
                "cloud9": {
                    "cn": {
                        "category": "%AWS.title.cn%"
                    }
                }
            },
            {
                "command": "aws.sam.newTemplate",
                "title": "%AWS.command.sam.newTemplate%",
                "category": "%AWS.title%",
                "cloud9": {
                    "cn": {
                        "category": "%AWS.title.cn%"
                    }
                }
            },
            {
                "command": "aws.samcli.sync",
                "title": "%AWS.command.samcli.sync%",
                "category": "%AWS.title%"
            },
            {
                "command": "aws.codeWhisperer",
                "title": "%AWS.command.codewhisperer.title%",
                "category": "%AWS.title%"
            },
            {
                "command": "aws.codeWhisperer.configure",
                "title": "%AWS.command.codewhisperer.configure%",
                "category": "%AWS.title%",
                "icon": "$(gear)",
                "cloud9": {
                    "cn": {
                        "category": "%AWS.title.cn%"
                    }
                }
            },
            {
                "command": "aws.codeWhisperer.introduction",
                "title": "%AWS.command.codewhisperer.introduction%",
                "category": "%AWS.title%",
                "icon": "$(question)",
                "cloud9": {
                    "cn": {
                        "category": "%AWS.title.cn%"
                    }
                }
            },
            {
                "command": "aws.codeWhisperer.removeConnection",
                "title": "%AWS.command.codewhisperer.removeConnection%",
                "category": "%AWS.title%",
                "icon": "$(debug-disconnect)"
            },
            {
                "command": "aws.dev.openMenu",
                "title": "Open Developer Menu",
                "category": "AWS (Developer)",
                "enablement": "aws.isDevMode"
            },
            {
                "command": "Mynah.show",
                "title": "Show Mynah Search",
                "category": "Mynah",
                "icon": {
                    "light": "resources/icons/aws/mynah/MynahIconBlack.svg",
                    "dark": "resources/icons/aws/mynah//MynahIconWhite.svg"
                }
            }
        ],
        "jsonValidation": [
            {
                "fileMatch": ".aws/templates.json",
                "url": "./dist/src/templates/templates.json"
            },
            {
                "fileMatch": "*ecs-task-def.json",
                "url": "https://ecs-intellisense.s3-us-west-2.amazonaws.com/task-definition/schema.json"
            }
        ],
        "languages": [
            {
                "id": "asl",
                "extensions": [
                    ".asl.json",
                    ".asl"
                ],
                "aliases": [
                    "Amazon States Language"
                ]
            },
            {
                "id": "asl-yaml",
                "aliases": [
                    "Amazon States Language (YAML)"
                ],
                "extensions": [
                    ".asl.yaml",
                    ".asl.yml"
                ]
            },
            {
                "id": "ssm-json",
                "extensions": [
                    ".ssm.json"
                ],
                "aliases": [
                    "AWS Systems Manager Document (JSON)"
                ]
            },
            {
                "id": "ssm-yaml",
                "extensions": [
                    ".ssm.yaml",
                    ".ssm.yml"
                ],
                "aliases": [
                    "AWS Systems Manager Document (YAML)"
                ]
            }
        ],
        "keybindings": [
            {
                "command": "aws.previewStateMachine",
                "key": "ctrl+shift+v",
                "mac": "cmd+shift+v",
                "when": "editorTextFocus && editorLangId == asl || editorTextFocus && editorLangId == asl-yaml"
            },
            {
                "command": "aws.codeWhisperer",
                "key": "alt+c",
                "mac": "alt+c",
                "when": "editorTextFocus"
            },
            {
                "command": "aws.codeWhisperer.rejectCodeSuggestion",
                "key": "escape",
                "mac": "escape",
                "when": "inlineSuggestionVisible && !editorReadonly && CODEWHISPERER_ENABLED"
            },
            {
                "key": "right",
                "command": "editor.action.inlineSuggest.showNext",
                "when": "inlineSuggestionVisible && !editorReadonly && CODEWHISPERER_ENABLED"
            },
            {
                "key": "left",
                "command": "editor.action.inlineSuggest.showPrevious",
                "when": "inlineSuggestionVisible && !editorReadonly && CODEWHISPERER_ENABLED"
            },
            {
                "command": "Mynah.show",
                "key": "ctrl+m",
                "mac": "cmd+m",
                "args": "{\"inputTrigger\": \"KEYBOARD\"}"
            }
        ],
        "grammars": [
            {
                "language": "asl",
                "scopeName": "source.asl",
                "path": "./syntaxes/ASL.tmLanguage"
            },
            {
                "language": "asl-yaml",
                "scopeName": "source.asl.yaml",
                "path": "./syntaxes/asl-yaml.tmLanguage.json"
            },
            {
                "language": "ssm-json",
                "scopeName": "source.ssmjson",
                "path": "./syntaxes/SSMJSON.tmLanguage"
            },
            {
                "language": "ssm-yaml",
                "scopeName": "source.ssmyaml",
                "path": "./syntaxes/SSMYAML.tmLanguage"
            }
        ],
        "resourceLabelFormatters": [
            {
                "scheme": "awsCloudWatchLogs",
                "formatting": {
                    "label": "${path}",
                    "separator": "\\"
                }
            },
            {
                "scheme": "s3*",
                "formatting": {
                    "label": "[S3] ${path}",
                    "separator": "/"
                }
            }
        ],
        "walkthroughs": [
            {
                "id": "getStarted",
                "title": "%AWS.walkthrough.gettingStarted.title%",
                "description": "%AWS.walkthrough.gettingStarted.description%",
                "cloud9": {
                    "cn": {
                        "description": "%AWS.walkthrough.gettingStarted.description.cn%"
                    }
                },
                "steps": [
                    {
                        "id": "connect",
                        "title": "%AWS.walkthrough.gettingStarted.connect%",
                        "media": {
                            "markdown": "resources/walkthrough/setup-connect.md"
                        },
                        "completionEvents": [
                            "onCommand:aws.login",
                            "onCommand:aws.credentials.profile.create"
                        ]
                    },
                    {
                        "id": "changeRegions",
                        "title": "%AWS.walkthrough.gettingStarted.changeRegions%",
                        "media": {
                            "markdown": "resources/walkthrough/setup-region.md"
                        },
                        "completionEvents": [
                            "onCommand:aws.showRegion"
                        ]
                    },
                    {
                        "id": "setupToolchain",
                        "title": "%AWS.walkthrough.gettingStarted.setupToolchain%",
                        "media": {
                            "markdown": "resources/walkthrough/setup-toolchain.md"
                        }
                    }
                ]
            }
        ],
        "icons": {
            "aws-apprunner-service": {
                "description": "AWS Contributed Icon",
                "default": {
                    "fontPath": "./resources/fonts/aws-toolkit-icons.woff",
                    "fontCharacter": "\\f1aa"
                }
            },
            "aws-cdk-logo": {
                "description": "AWS Contributed Icon",
                "default": {
                    "fontPath": "./resources/fonts/aws-toolkit-icons.woff",
                    "fontCharacter": "\\f1ab"
                }
            },
            "aws-cloudformation-stack": {
                "description": "AWS Contributed Icon",
                "default": {
                    "fontPath": "./resources/fonts/aws-toolkit-icons.woff",
                    "fontCharacter": "\\f1ac"
                }
            },
            "aws-cloudwatch-log-group": {
                "description": "AWS Contributed Icon",
                "default": {
                    "fontPath": "./resources/fonts/aws-toolkit-icons.woff",
                    "fontCharacter": "\\f1ad"
                }
            },
            "aws-codecatalyst-logo": {
                "description": "AWS Contributed Icon",
                "default": {
                    "fontPath": "./resources/fonts/aws-toolkit-icons.woff",
                    "fontCharacter": "\\f1ae"
                }
            },
            "aws-ecr-registry": {
                "description": "AWS Contributed Icon",
                "default": {
                    "fontPath": "./resources/fonts/aws-toolkit-icons.woff",
                    "fontCharacter": "\\f1af"
                }
            },
            "aws-ecs-cluster": {
                "description": "AWS Contributed Icon",
                "default": {
                    "fontPath": "./resources/fonts/aws-toolkit-icons.woff",
                    "fontCharacter": "\\f1b0"
                }
            },
            "aws-ecs-container": {
                "description": "AWS Contributed Icon",
                "default": {
                    "fontPath": "./resources/fonts/aws-toolkit-icons.woff",
                    "fontCharacter": "\\f1b1"
                }
            },
            "aws-ecs-service": {
                "description": "AWS Contributed Icon",
                "default": {
                    "fontPath": "./resources/fonts/aws-toolkit-icons.woff",
                    "fontCharacter": "\\f1b2"
                }
            },
            "aws-generic-attach-file": {
                "description": "AWS Contributed Icon",
                "default": {
                    "fontPath": "./resources/fonts/aws-toolkit-icons.woff",
                    "fontCharacter": "\\f1b3"
                }
            },
            "aws-iot-certificate": {
                "description": "AWS Contributed Icon",
                "default": {
                    "fontPath": "./resources/fonts/aws-toolkit-icons.woff",
                    "fontCharacter": "\\f1b4"
                }
            },
            "aws-iot-policy": {
                "description": "AWS Contributed Icon",
                "default": {
                    "fontPath": "./resources/fonts/aws-toolkit-icons.woff",
                    "fontCharacter": "\\f1b5"
                }
            },
            "aws-iot-thing": {
                "description": "AWS Contributed Icon",
                "default": {
                    "fontPath": "./resources/fonts/aws-toolkit-icons.woff",
                    "fontCharacter": "\\f1b6"
                }
            },
            "aws-lambda-function": {
                "description": "AWS Contributed Icon",
                "default": {
                    "fontPath": "./resources/fonts/aws-toolkit-icons.woff",
                    "fontCharacter": "\\f1b7"
                }
            },
            "aws-mynah-MynahIconBlack": {
                "description": "AWS Contributed Icon",
                "default": {
                    "fontPath": "./resources/fonts/aws-toolkit-icons.woff",
                    "fontCharacter": "\\f1b8"
                }
            },
            "aws-mynah-MynahIconWhite": {
                "description": "AWS Contributed Icon",
                "default": {
                    "fontPath": "./resources/fonts/aws-toolkit-icons.woff",
                    "fontCharacter": "\\f1b9"
                }
            },
            "aws-mynah-logo": {
                "description": "AWS Contributed Icon",
                "default": {
                    "fontPath": "./resources/fonts/aws-toolkit-icons.woff",
                    "fontCharacter": "\\f1ba"
                }
            },
            "aws-s3-bucket": {
                "description": "AWS Contributed Icon",
                "default": {
                    "fontPath": "./resources/fonts/aws-toolkit-icons.woff",
                    "fontCharacter": "\\f1bb"
                }
            },
            "aws-s3-create-bucket": {
                "description": "AWS Contributed Icon",
                "default": {
                    "fontPath": "./resources/fonts/aws-toolkit-icons.woff",
                    "fontCharacter": "\\f1bc"
                }
            },
            "aws-schemas-registry": {
                "description": "AWS Contributed Icon",
                "default": {
                    "fontPath": "./resources/fonts/aws-toolkit-icons.woff",
                    "fontCharacter": "\\f1b8"
                }
            },
            "aws-schemas-schema": {
                "description": "AWS Contributed Icon",
                "default": {
                    "fontPath": "./resources/fonts/aws-toolkit-icons.woff",
                    "fontCharacter": "\\f1b9"
                }
            },
            "aws-stepfunctions-preview": {
                "description": "AWS Contributed Icon",
                "default": {
                    "fontPath": "./resources/fonts/aws-toolkit-icons.woff",
                    "fontCharacter": "\\f1ba"
                }
            }
        }
    },
    "scripts": {
        "prepare": "ts-node ./scripts/build/prepare.ts",
        "vscode:prepublish": "npm run clean && npm run buildScripts && webpack --mode production && npm run copyFiles -- --webpacked",
        "clean": "ts-node ./scripts/clean.ts dist",
        "reset": "npm run clean -- node_modules && npm install",
        "copyFiles": "ts-node ./scripts/build/copyFiles.ts",
        "buildScripts": "npm run generateClients && npm run generatePackage && npm run generateNonCodeFiles && npm run copyFiles",
        "compile": "npm run clean && npm run buildScripts && webpack --mode development && npm run copyFiles -- --webpacked",
        "watch": "npm run clean && npm run buildScripts && tsc -watch -p ./",
        "postinstall": "npm run generateTelemetry && npm run generateConfigurationAttributes",
        "testCompile": "npm run buildScripts && tsc -p ./ && npm run instrument",
        "test": "npm run testCompile && ts-node ./scripts/test/test.ts && npm run report",
        "testE2E": "npm run testCompile && ts-node ./scripts/test/testE2E.ts && npm run report",
        "testInteg": "npm run testCompile && ts-node ./scripts/test/testInteg.ts && npm run report",
        "lint": "ts-node ./scripts/lint/testLint.ts",
        "lintfix": "eslint -c .eslintrc.js --fix --ext .ts .",
        "package": "ts-node ./scripts/build/package.ts",
        "install-plugin": "vsce package -o aws-toolkit-vscode-test.vsix && code --install-extension aws-toolkit-vscode-test.vsix",
        "generateClients": "ts-node ./scripts/build/generateServiceClient.ts ",
        "generatePackage": "ts-node ./scripts/build/generateIcons.ts",
        "generateTelemetry": "node node_modules/@aws-toolkits/telemetry/lib/generateTelemetry.js --extraInput=src/shared/telemetry/vscodeTelemetry.json --output=src/shared/telemetry/telemetry.gen.ts",
        "generateNonCodeFiles": "ts-node ./scripts/build/generateNonCodeFiles.ts",
        "generateConfigurationAttributes": "ts-node ./scripts/build/generateConfigurationAttributes.ts",
        "newChange": "ts-node ./scripts/newChange.ts",
        "createRelease": "ts-node ./scripts/build/createRelease.ts",
        "serve": "webpack serve --config-name vue-hmr --mode development",
        "instrument": "nyc instrument --in-place ./dist/src",
        "report": "nyc report --reporter=html --reporter=json"
    },
    "devDependencies": {
<<<<<<< HEAD
        "@aws-toolkits/telemetry": "^1.0.129",
=======
        "@aws-toolkits/telemetry": "^1.0.120",
        "@aws/fully-qualified-names": "^2.1.1",
        "@aws-sdk/types": "^3.13.1",
>>>>>>> 9f4b90ce
        "@cspotcode/source-map-support": "^0.8.1",
        "@sinonjs/fake-timers": "^10.0.2",
        "@types/adm-zip": "^0.4.34",
        "@types/async-lock": "^1.4.0",
        "@types/bytes": "^3.1.0",
        "@types/cross-spawn": "^6.0.0",
        "@types/fs-extra": "^9.0.11",
        "@types/glob": "^7.1.1",
        "@types/js-yaml": "^4.0.5",
        "@types/lodash": "^4.14.180",
        "@types/marked": "^4.3.0",
        "@types/mime-types": "^2.1.1",
        "@types/mocha": "^10.0.0",
        "@types/node": "^14.18.5",
        "@types/prismjs": "^1.26.0",
        "@types/readline-sync": "^1.4.3",
<<<<<<< HEAD
        "@types/semver": "^7.5.0",
        "@types/sinon": "^10.0.5",
        "@types/sinonjs__fake-timers": "^8.1.2",
        "@types/tcp-port-used": "^1.0.1",
        "@types/uuid": "^9.0.1",
        "@types/vscode": "^1.65.0",
=======
        "@types/sanitize-html": "2.3.1",
        "@types/semver": "^7.3.6",
        "@types/sinon": "^10.0.5",
        "@types/sinonjs__fake-timers": "^8.1.2",
        "@types/tcp-port-used": "^1.0.1",
        "@types/uuid": "^8.3.3",
        "@types/vscode": "1.65.0",
>>>>>>> 9f4b90ce
        "@types/vscode-webview": "^1.57.1",
        "@types/xml2js": "^0.4.8",
        "@typescript-eslint/eslint-plugin": "^5.59.0",
        "@typescript-eslint/parser": "^5.59.1",
        "@vscode/codicons": "^0.0.32",
        "@vscode/test-electron": "^2.2.3",
        "@vue/compiler-sfc": "^3.3.2",
        "circular-dependency-plugin": "^5.2.2",
        "css-loader": "^6.7.3",
        "esbuild-loader": "2.20.0",
        "eslint": "^8.26.0",
        "eslint-config-prettier": "8.3",
        "eslint-plugin-header": "^3.1.1",
        "eslint-plugin-no-null": "^1.0.2",
        "glob": "^7.1.7",
        "husky": "^7.0.2",
        "json-schema-to-typescript": "^12.0.0",
        "marked": "^5.0.2",
        "mocha": "^10.1.0",
        "mocha-junit-reporter": "^2.0.0",
        "mocha-multi-reporters": "^1.5.1",
        "nyc": "^15.1.0",
        "prettier": "^2.8.8",
        "prettier-plugin-sh": "^0.12.8",
        "pretty-quick": "^3.1.3",
        "readline-sync": "^1.4.9",
        "sass": "^1.49.8",
        "sass-loader": "^12.6.0",
        "sinon": "^14.0.0",
        "style-loader": "^3.3.1",
        "ts-mockito": "^2.5.0",
        "ts-node": "^10.9.1",
        "umd-compat-loader": "^2.1.2",
        "vsce": "^2.6.3",
        "vscode-nls-dev": "^4.0.4",
        "vue-loader": "^17.1.1",
        "vue-style-loader": "^4.1.3",
        "webfont": "^11.2.26",
        "webpack": "^5.83.0",
        "webpack-cli": "^4.9.1",
        "webpack-dev-server": "^4.13.3"
    },
    "dependencies": {
<<<<<<< HEAD
        "@aws-sdk/client-sso": "^3.342.0",
=======
        "@aws-sdk/client-cognito-identity": "3.46.0",
        "@aws-sdk/client-sso": "^3.181.0",
>>>>>>> 9f4b90ce
        "@aws-sdk/client-sso-oidc": "^3.181.0",
        "@aws-sdk/credential-provider-ini": "3.46.0",
        "@aws-sdk/credential-provider-process": "^3.15.0",
        "@aws-sdk/credential-providers": "^3.46.0",
        "@aws-sdk/smithy-client": "^3.46.0",
        "@aws-sdk/util-arn-parser": "^3.46.0",
        "@aws/mynah-ui": "1.4.0",
        "@iarna/toml": "^2.2.5",
<<<<<<< HEAD
        "adm-zip": "^0.5.10",
        "amazon-states-language-service": "^1.10.0",
=======
        "@vscode/debugprotocol": "^1.57.0",
        "adm-zip": "^0.5.9",
        "amazon-states-language-service": "^1.9.0",
>>>>>>> 9f4b90ce
        "async-lock": "^1.4.0",
        "aws-sdk": "^2.1384.0",
        "aws-ssm-document-language-service": "^1.0.0",
        "bytes": "^3.1.2",
        "cross-spawn": "^7.0.3",
        "fast-json-patch": "^3.1.1",
        "fs-extra": "^10.0.1",
        "got": "^11.8.5",
<<<<<<< HEAD
        "immutable": "^4.3.0",
=======
        "i18n-ts": "^1.0.5",
        "immutable": "^4.0.0",
>>>>>>> 9f4b90ce
        "js-yaml": "^4.1.0",
        "jsonc-parser": "^3.2.0",
        "lodash": "^4.17.21",
        "mime-types": "^2.1.32",
        "moment": "^2.29.4",
<<<<<<< HEAD
        "portfinder": "^1.0.32",
        "semver": "^7.5.1",
=======
        "portfinder": "^1.0.25",
        "sanitize-html": "^2.3.3",
        "semver": "^7.5.0",
>>>>>>> 9f4b90ce
        "strip-ansi": "^5.2.0",
        "tcp-port-used": "^1.0.1",
        "typescript": "^5.0.4",
        "uuid": "^9.0.0",
        "vscode-languageclient": "^6.1.4",
        "vscode-languageserver": "^6.1.1",
        "vscode-languageserver-protocol": "^3.15.3",
        "vscode-languageserver-textdocument": "^1.0.3",
        "vscode-nls": "^5.2.0",
        "vue": "^3.2.31",
        "web-tree-sitter": "^0.20.7",
        "winston": "^3.7.1",
        "winston-transport": "^4.5.0",
        "xml2js": "^0.5.0",
        "yaml": "^1.9.2",
        "yaml-cfn": "^0.3.2"
    },
    "prettier": {
        "printWidth": 120,
        "trailingComma": "es5",
        "tabWidth": 4,
        "singleQuote": true,
        "semi": false,
        "bracketSpacing": true,
        "arrowParens": "avoid",
        "endOfLine": "lf"
    }
}<|MERGE_RESOLUTION|>--- conflicted
+++ resolved
@@ -3295,133 +3295,133 @@
                 "description": "AWS Contributed Icon",
                 "default": {
                     "fontPath": "./resources/fonts/aws-toolkit-icons.woff",
-                    "fontCharacter": "\\f1aa"
+                    "fontCharacter": "\\f1a5"
                 }
             },
             "aws-cdk-logo": {
                 "description": "AWS Contributed Icon",
                 "default": {
                     "fontPath": "./resources/fonts/aws-toolkit-icons.woff",
-                    "fontCharacter": "\\f1ab"
+                    "fontCharacter": "\\f1a6"
                 }
             },
             "aws-cloudformation-stack": {
                 "description": "AWS Contributed Icon",
                 "default": {
                     "fontPath": "./resources/fonts/aws-toolkit-icons.woff",
-                    "fontCharacter": "\\f1ac"
+                    "fontCharacter": "\\f1a7"
                 }
             },
             "aws-cloudwatch-log-group": {
                 "description": "AWS Contributed Icon",
                 "default": {
                     "fontPath": "./resources/fonts/aws-toolkit-icons.woff",
-                    "fontCharacter": "\\f1ad"
+                    "fontCharacter": "\\f1a8"
                 }
             },
             "aws-codecatalyst-logo": {
                 "description": "AWS Contributed Icon",
                 "default": {
                     "fontPath": "./resources/fonts/aws-toolkit-icons.woff",
-                    "fontCharacter": "\\f1ae"
+                    "fontCharacter": "\\f1a9"
                 }
             },
             "aws-ecr-registry": {
                 "description": "AWS Contributed Icon",
                 "default": {
                     "fontPath": "./resources/fonts/aws-toolkit-icons.woff",
-                    "fontCharacter": "\\f1af"
+                    "fontCharacter": "\\f1aa"
                 }
             },
             "aws-ecs-cluster": {
                 "description": "AWS Contributed Icon",
                 "default": {
                     "fontPath": "./resources/fonts/aws-toolkit-icons.woff",
-                    "fontCharacter": "\\f1b0"
+                    "fontCharacter": "\\f1ab"
                 }
             },
             "aws-ecs-container": {
                 "description": "AWS Contributed Icon",
                 "default": {
                     "fontPath": "./resources/fonts/aws-toolkit-icons.woff",
-                    "fontCharacter": "\\f1b1"
+                    "fontCharacter": "\\f1ac"
                 }
             },
             "aws-ecs-service": {
                 "description": "AWS Contributed Icon",
                 "default": {
                     "fontPath": "./resources/fonts/aws-toolkit-icons.woff",
-                    "fontCharacter": "\\f1b2"
+                    "fontCharacter": "\\f1ad"
                 }
             },
             "aws-generic-attach-file": {
                 "description": "AWS Contributed Icon",
                 "default": {
                     "fontPath": "./resources/fonts/aws-toolkit-icons.woff",
-                    "fontCharacter": "\\f1b3"
+                    "fontCharacter": "\\f1ae"
                 }
             },
             "aws-iot-certificate": {
                 "description": "AWS Contributed Icon",
                 "default": {
                     "fontPath": "./resources/fonts/aws-toolkit-icons.woff",
-                    "fontCharacter": "\\f1b4"
+                    "fontCharacter": "\\f1af"
                 }
             },
             "aws-iot-policy": {
                 "description": "AWS Contributed Icon",
                 "default": {
                     "fontPath": "./resources/fonts/aws-toolkit-icons.woff",
-                    "fontCharacter": "\\f1b5"
+                    "fontCharacter": "\\f1b0"
                 }
             },
             "aws-iot-thing": {
                 "description": "AWS Contributed Icon",
                 "default": {
                     "fontPath": "./resources/fonts/aws-toolkit-icons.woff",
-                    "fontCharacter": "\\f1b6"
+                    "fontCharacter": "\\f1b1"
                 }
             },
             "aws-lambda-function": {
                 "description": "AWS Contributed Icon",
                 "default": {
                     "fontPath": "./resources/fonts/aws-toolkit-icons.woff",
-                    "fontCharacter": "\\f1b7"
+                    "fontCharacter": "\\f1b2"
                 }
             },
             "aws-mynah-MynahIconBlack": {
                 "description": "AWS Contributed Icon",
                 "default": {
                     "fontPath": "./resources/fonts/aws-toolkit-icons.woff",
-                    "fontCharacter": "\\f1b8"
+                    "fontCharacter": "\\f1b3"
                 }
             },
             "aws-mynah-MynahIconWhite": {
                 "description": "AWS Contributed Icon",
                 "default": {
                     "fontPath": "./resources/fonts/aws-toolkit-icons.woff",
-                    "fontCharacter": "\\f1b9"
+                    "fontCharacter": "\\f1b4"
                 }
             },
             "aws-mynah-logo": {
                 "description": "AWS Contributed Icon",
                 "default": {
                     "fontPath": "./resources/fonts/aws-toolkit-icons.woff",
-                    "fontCharacter": "\\f1ba"
+                    "fontCharacter": "\\f1b5"
                 }
             },
             "aws-s3-bucket": {
                 "description": "AWS Contributed Icon",
                 "default": {
                     "fontPath": "./resources/fonts/aws-toolkit-icons.woff",
-                    "fontCharacter": "\\f1bb"
+                    "fontCharacter": "\\f1b6"
                 }
             },
             "aws-s3-create-bucket": {
                 "description": "AWS Contributed Icon",
                 "default": {
                     "fontPath": "./resources/fonts/aws-toolkit-icons.woff",
-                    "fontCharacter": "\\f1bc"
+                    "fontCharacter": "\\f1b7"
                 }
             },
             "aws-schemas-registry": {
@@ -3477,13 +3477,9 @@
         "report": "nyc report --reporter=html --reporter=json"
     },
     "devDependencies": {
-<<<<<<< HEAD
         "@aws-toolkits/telemetry": "^1.0.129",
-=======
-        "@aws-toolkits/telemetry": "^1.0.120",
         "@aws/fully-qualified-names": "^2.1.1",
         "@aws-sdk/types": "^3.13.1",
->>>>>>> 9f4b90ce
         "@cspotcode/source-map-support": "^0.8.1",
         "@sinonjs/fake-timers": "^10.0.2",
         "@types/adm-zip": "^0.4.34",
@@ -3500,22 +3496,13 @@
         "@types/node": "^14.18.5",
         "@types/prismjs": "^1.26.0",
         "@types/readline-sync": "^1.4.3",
-<<<<<<< HEAD
+        "@types/sanitize-html": "2.3.1",
         "@types/semver": "^7.5.0",
         "@types/sinon": "^10.0.5",
         "@types/sinonjs__fake-timers": "^8.1.2",
         "@types/tcp-port-used": "^1.0.1",
         "@types/uuid": "^9.0.1",
         "@types/vscode": "^1.65.0",
-=======
-        "@types/sanitize-html": "2.3.1",
-        "@types/semver": "^7.3.6",
-        "@types/sinon": "^10.0.5",
-        "@types/sinonjs__fake-timers": "^8.1.2",
-        "@types/tcp-port-used": "^1.0.1",
-        "@types/uuid": "^8.3.3",
-        "@types/vscode": "1.65.0",
->>>>>>> 9f4b90ce
         "@types/vscode-webview": "^1.57.1",
         "@types/xml2js": "^0.4.8",
         "@typescript-eslint/eslint-plugin": "^5.59.0",
@@ -3559,12 +3546,8 @@
         "webpack-dev-server": "^4.13.3"
     },
     "dependencies": {
-<<<<<<< HEAD
+        "@aws-sdk/client-cognito-identity": "3.46.0",
         "@aws-sdk/client-sso": "^3.342.0",
-=======
-        "@aws-sdk/client-cognito-identity": "3.46.0",
-        "@aws-sdk/client-sso": "^3.181.0",
->>>>>>> 9f4b90ce
         "@aws-sdk/client-sso-oidc": "^3.181.0",
         "@aws-sdk/credential-provider-ini": "3.46.0",
         "@aws-sdk/credential-provider-process": "^3.15.0",
@@ -3573,14 +3556,9 @@
         "@aws-sdk/util-arn-parser": "^3.46.0",
         "@aws/mynah-ui": "1.4.0",
         "@iarna/toml": "^2.2.5",
-<<<<<<< HEAD
+        "@vscode/debugprotocol": "^1.57.0",
         "adm-zip": "^0.5.10",
         "amazon-states-language-service": "^1.10.0",
-=======
-        "@vscode/debugprotocol": "^1.57.0",
-        "adm-zip": "^0.5.9",
-        "amazon-states-language-service": "^1.9.0",
->>>>>>> 9f4b90ce
         "async-lock": "^1.4.0",
         "aws-sdk": "^2.1384.0",
         "aws-ssm-document-language-service": "^1.0.0",
@@ -3589,25 +3567,16 @@
         "fast-json-patch": "^3.1.1",
         "fs-extra": "^10.0.1",
         "got": "^11.8.5",
-<<<<<<< HEAD
+        "i18n-ts": "^1.0.5",
         "immutable": "^4.3.0",
-=======
-        "i18n-ts": "^1.0.5",
-        "immutable": "^4.0.0",
->>>>>>> 9f4b90ce
         "js-yaml": "^4.1.0",
         "jsonc-parser": "^3.2.0",
         "lodash": "^4.17.21",
         "mime-types": "^2.1.32",
         "moment": "^2.29.4",
-<<<<<<< HEAD
         "portfinder": "^1.0.32",
+        "sanitize-html": "^2.3.3",
         "semver": "^7.5.1",
-=======
-        "portfinder": "^1.0.25",
-        "sanitize-html": "^2.3.3",
-        "semver": "^7.5.0",
->>>>>>> 9f4b90ce
         "strip-ansi": "^5.2.0",
         "tcp-port-used": "^1.0.1",
         "typescript": "^5.0.4",
