/*!
 * Copyright 2019 Amazon.com, Inc. or its affiliates. All Rights Reserved.
 * SPDX-License-Identifier: Apache-2.0
 */

import * as vscode from 'vscode'
import * as nls from 'vscode-nls'
import * as localizedText from '../localizedText'
import { getLogger, showLogOutputChannel } from '../../shared/logger'
import { Window } from '../../shared/vscode/window'
import { Env } from '../../shared/vscode/env'
import globals from '../extensionGlobals'
import { getIdeProperties, isCloud9 } from '../extensionUtilities'
import { sleep } from './timeoutUtils'
import { Timeout } from './timeoutUtils'
import { addCodiconToString } from './textUtilities'
<<<<<<< HEAD
import * as localizedText from '../../shared/localizedText'
import { getIcon, codicon } from '../icons'

export const messages = {
    editCredentials(icon: boolean) {
        // codicons are not supported in showInformationMessage. (vscode 1.71)
        const icon_ = icon ? codicon`${getIcon('vscode-edit')}` + ' ' : ''
        return localize('AWS.credentials.edit', '{0}Edit Credentials', icon_)
    },
}
=======

export const localize = nls.loadMessageBundle()
>>>>>>> 08420a21

export function makeFailedWriteMessage(filename: string): string {
    const message = localize('AWS.failedToWrite', '{0}: Failed to write "{1}".', getIdeProperties().company, filename)

    return message
}

function showMessageWithItems(
    message: string,
    kind: 'info' | 'warn' | 'error' = 'error',
    items: string[] = [],
    window: Window = globals.window
): Thenable<string | undefined> {
    switch (kind) {
        case 'info':
            return window.showInformationMessage(message, ...items)
        case 'warn':
            return window.showWarningMessage(message, ...items)
        case 'error':
        default:
            return window.showErrorMessage(message, ...items)
    }
}

/**
 * Shows a non-modal message with a linkbutton.
 *
 * @param message  Message text
 * @param url URL to visit when `urlItem` is clicked
 * @param urlItem URL button text (default: "View Documentation")
 * @param kind  Kind of message to show
 * @param extraItems  Extra buttons shown _before_ the "View Documentation" button
 * @returns Promise that resolves when a button is clicked or the message is
 * dismissed, and returns the selected button text.
 */
export async function showMessageWithUrl(
    message: string,
    url: string | vscode.Uri,
    urlItem: string = localizedText.viewDocs,
    kind: 'info' | 'warn' | 'error' = 'error',
    extraItems: string[] = []
): Promise<string | undefined> {
    const uri = typeof url === 'string' ? vscode.Uri.parse(url) : url
    const items = [...extraItems, urlItem]

    const p = showMessageWithItems(message, kind, items)
    return p.then<string | undefined>(selection => {
        if (selection === urlItem) {
            vscode.env.openExternal(uri)
        }
        return selection
    })
}

/**
 * Shows a non-modal message with a "View Logs" button.
 *
 * @param message  Message text
 * @param window  Window
 * @param kind  Kind of message to show
 * @param extraItems  Extra buttons shown _before_ the "View Logs" button
 * @returns	Promise that resolves when a button is clicked or the message is
 * dismissed, and returns the selected button text.
 */
export async function showViewLogsMessage(
    message: string,
    window: Window = globals.window,
    kind: 'info' | 'warn' | 'error' = 'error',
    extraItems: string[] = []
): Promise<string | undefined> {
    const logsItem = localize('AWS.generic.message.viewLogs', 'View Logs...')
    const items = [...extraItems, logsItem]

    const p = showMessageWithItems(message, kind, items, window)
    return p.then<string | undefined>(selection => {
        if (selection === logsItem) {
            showLogOutputChannel()
        }
        return selection
    })
}

/**
 * Shows a modal confirmation (warning) message with buttons to confirm or cancel.
 *
 * @param prompt the message to show.
 * @param confirm the confirmation button text.
 * @param cancel the cancel button text.
 * @param window the window.
 */
export async function showConfirmationMessage(
    { prompt, confirm, cancel, type }: { prompt: string; confirm?: string; cancel?: string; type?: 'info' | 'warning' },
    window: Window = globals.window
): Promise<boolean> {
    const confirmItem: vscode.MessageItem = { title: confirm ?? localizedText.confirm }
    const cancelItem: vscode.MessageItem = { title: cancel ?? localizedText.cancel, isCloseAffordance: true }

    if (type === 'info') {
        const selection = await window.showInformationMessage(prompt, { modal: true }, confirmItem, cancelItem)
        return selection?.title === confirmItem.title
    } else {
        const selection = await window.showWarningMessage(prompt, { modal: true }, confirmItem, cancelItem)
        return selection?.title === confirmItem.title
    }
}

/**
 * Shows an output channel and writes a line to it and also to the logs (as info).
 *
 * @param message the line to write.
 * @param outputChannel the output channel to write to.
 */
export function showOutputMessage(message: string, outputChannel: vscode.OutputChannel) {
    outputChannel.show(true)
    outputChannel.appendLine(message)
    getLogger().info(message)
}

/**
 * Attaches a Timeout object to VS Code's Progress notification system.
 * Not exported since it isn't used (yet)
 * @see showMessageWithCancel for an example usage
 */
async function showProgressWithTimeout(
    options: vscode.ProgressOptions,
    timeout: Timeout,
    window: Window = globals.window
): Promise<vscode.Progress<{ message?: string; increment?: number }>> {
    // Cloud9 doesn't support Progress notifications. User won't be able to cancel.
    if (isCloud9()) {
        options.location = vscode.ProgressLocation.Window
    }

    const progressPromise: Promise<vscode.Progress<{ message?: string; increment?: number }>> = new Promise(resolve => {
        window.withProgress(options, function (progress, token) {
            token.onCancellationRequested(() => timeout.cancel())
            resolve(progress)
            return new Promise(timeout.onCompletion)
        })
    })

    return progressPromise
}

/**
 * Presents the user with a notification to cancel a pending process.
 *
 * @param message Message to display
 * @param timeout Timeout object that will be killed if the user clicks 'Cancel'
 * @param window Window to display the message on (default: globals.window)
 *
 * @returns Progress object allowing the caller to update progress status
 */
export async function showMessageWithCancel(
    message: string,
    timeout: Timeout,
    window: Window = globals.window
): Promise<vscode.Progress<{ message?: string; increment?: number }>> {
    const progressOptions = { location: vscode.ProgressLocation.Notification, title: message, cancellable: true }
    return showProgressWithTimeout(progressOptions, timeout, window)
}

/**
 * Shows a "spinner" / progress message for `duration` milliseconds.
 *
 * @param message Message to display
 * @param duration Timeout duration (milliseconds)
 *
 * @returns prompts message to user on with progress
 */
export async function showTimedMessage(message: string, duration: number) {
    vscode.window.withProgress(
        {
            location: vscode.ProgressLocation.Notification,
            title: message,
            cancellable: false,
        },
        async () => {
            await sleep(duration)
        }
    )
}

export async function copyToClipboard(
    data: string,
    label?: string,
    window: Window = vscode.window,
    env: Env = vscode.env
): Promise<void> {
    await env.clipboard.writeText(data)
    const message = localize('AWS.explorerNode.copiedToClipboard', 'Copied {0} to clipboard', label)
    window.setStatusBarMessage(addCodiconToString('clippy', message), 5000)
    getLogger().verbose('copied %s to clipboard: %O', label ?? '', data)
}<|MERGE_RESOLUTION|>--- conflicted
+++ resolved
@@ -14,8 +14,6 @@
 import { sleep } from './timeoutUtils'
 import { Timeout } from './timeoutUtils'
 import { addCodiconToString } from './textUtilities'
-<<<<<<< HEAD
-import * as localizedText from '../../shared/localizedText'
 import { getIcon, codicon } from '../icons'
 
 export const messages = {
@@ -25,10 +23,8 @@
         return localize('AWS.credentials.edit', '{0}Edit Credentials', icon_)
     },
 }
-=======
-
-export const localize = nls.loadMessageBundle()
->>>>>>> 08420a21
+
+const localize = nls.loadMessageBundle()
 
 export function makeFailedWriteMessage(filename: string): string {
     const message = localize('AWS.failedToWrite', '{0}: Failed to write "{1}".', getIdeProperties().company, filename)
