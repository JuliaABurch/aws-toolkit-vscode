/*!
 * Copyright Amazon.com, Inc. or its affiliates. All Rights Reserved.
 * SPDX-License-Identifier: Apache-2.0
 */

import * as vscode from 'vscode'
import { toTitleCase } from '../utilities/textUtilities'
import { isNameMangled } from './env'
import { getLogger, NullLogger } from '../logger/logger'
import { FunctionKeys, Functions, getFunctions } from '../utilities/classUtils'
import { TreeItemContent, TreeNode } from '../treeview/resourceTreeDataProvider'
import { telemetry, MetricName, VscodeExecuteCommand, Metric } from '../telemetry/telemetry'
import globals from '../extensionGlobals'
import { ToolkitError } from '../errors'
import crypto from 'crypto'
import { keysAsInt } from '../utilities/tsUtils'

type Callback = (...args: any[]) => any
type CommandFactory<T extends Callback, U extends any[]> = (...parameters: U) => T

/**
 * HACK
 *
 * If a command matches the following conditions:
 * - Is registered with VS Code
 * - Has args for the execution of the command
 * - Can be executed through a package.json contribution (eg: ellipsis menu in View)
 *
 * Then unexpected args will be passed to the command.
 * - Currently it sets arg[0] to an object or undefined, depending on the context.
 * - And the rest of the args will be undefined do not exist.
 * ---
 * **So as a workaround**, commands who meet the above criteria should
 * - have this type as their first arg as a placeholder
 * - When executing the command from within the code, pass in {@link placeholder} as the first arg.
 * - In the command check if the first arg is NOT `undefined`, and if so you will need to
 *   set values for the other args since they will not exist.
 */
export type VsCodeCommandArg = typeof placeholder
/** A placeholder value for Commands that use {@link VsCodeCommandArg} */
export const placeholder = 'placeholder**' as const

/**
 * The command was executed by a VSCode UI component which we
 * cannot accurately determine a source.
 */
export const vscodeComponent = 'vscodeComponent'

/**
 * A handle for a generic "command" that is registered (or will be registered) through
 * VS Code's `commands` API.
 *
 * Not to be confused with the {@link vscode.Command UI representation} of a command.
 */
export interface Command<T extends Callback = Callback> {
    /**
     * Unique identifier associated with the command, e.g. `aws.viewLogs`.
     */
    readonly id: string

    /**
     * Entry-point to derive objects that directly or indirectly use the command.
     *
     * This includes many UI-related components such as tree nodes or code lenses.
     */
    build(...args: Parameters<T>): Builder

    /**
     * Executes the command.
     *
     * Only commands registered via {@link Commands} have certain guarantees such as
     * logging and error-handling.
     */
    execute(...parameters: Parameters<T>): Promise<ReturnType<T> | undefined>
}

/**
 * Represents a command that has been registered with VS Code, meaning
 * it can be executed with the `executeCommand` API.
 */
interface RegisteredCommand<T extends Callback = Callback> extends Command<T> {
    dispose(): void
}

/**
 * Represents a command that has been declared but not yet registered with
 * VS Code
 *
 * This is a "lazy" command that is only registered when it is actually used.
 */
interface DeclaredCommand<T extends Callback = Callback, U extends any[] = any[]> extends Command<T> {
    register(...dependencies: U): RegisteredCommand<T>
}

/**
 * Classes that have "declared" commands which wrap the underlying
 * logic provided by 'T'.
 *
 * These declared commands can then be used to do things like register
 * it as a VS Code command, or to build a tree node that uses the command.
 *
 * @param T The class that declares the commands
 */
export interface CommandDeclarations<T> {
    readonly declared: { [K in FunctionKeys<T>]: DeclaredCommand<Functions<T>[K], [T]> }
}

/**
 * Using the given inputs will register the given commands with VS Code.
 *
 * @param declarations Has the mapping of command names to the backend logic
 * @param backend The backend logic of the commands
 */
export function registerCommandsWithVSCode<T>(
    extContext: vscode.ExtensionContext,
    declarations: CommandDeclarations<T>,
    backend: T
): void {
    extContext.subscriptions.push(
        ...Object.values<DeclaredCommand>(declarations.declared).map(c => c.register(backend))
    )
}

/**
 * Minimal wrapper around VS Code's `commands` API to give structure around commands registered
 * and consumed by the extension.
 */
export class Commands {
    private readonly resources: Map<string, CommandResource<() => unknown, any>> = new Map()

    public constructor(private readonly commands = vscode.commands) {}

    /**
     * Returns a {@link Command} if the ID is currently registered within VS Code.
     */
    public async get(id: string): Promise<Command | undefined> {
        const registeredCommands = await this.commands.getCommands()

        if (registeredCommands.includes(id)) {
            const throwOnRegister = () => {
                throw new Error(`Command "${id}" cannot be re-registered`)
            }

            const info = { id }
            return new CommandResource<Callback>({ info, factory: throwOnRegister }, this.commands)
        }
    }

    /**
     * Registers a new command with the VS Code API.
     *
     * @param info command id (string) or {@link CommandInfo} object
     * @param callback command implementation
     */
    public register<T extends Callback>(
        info: string | Omit<CommandInfo<T>, 'args' | 'label'>,
        callback: T
    ): RegisteredCommand<T> {
        const resource = new CommandResource(
            {
                info: typeof info === 'string' ? { id: info } : info,
                factory: () => callback,
            },
            this.commands
        )

        return this.addResource(resource).register()
    }

    /**
     * Declares the _intent_ to register a command.
     *
     * Forward declaration adds one level of indirection. This allows for explicit annotation of
     * not just the command signature but also its immediate dependencies.
     */
    public declare<T extends Callback, D extends any[]>(
        id: string | Omit<CommandInfo<T>, 'args' | 'label'>,
        factory: CommandFactory<T, D>
    ): DeclaredCommand<T, D> {
        const resource = typeof id === 'string' ? { info: { id }, factory } : { info: { ...id }, factory }

        return this.addResource(new CommandResource(resource, this.commands))
    }

    /**
     * Convenience method to declare commands directly from a class.
     *
     * Mostly used when many commands are associated with the same long-lived context.
     * Functions are currently bound at declaration time for simplicity, though this
     * may change in the future.
     *
     * #### Example
     * ```ts
     * class Foo {
     *     public square(n: number): number {
     *         return n * n
     *     }
     * }
     *
     * const square = Commands.instance.from(Foo).declareSquare('aws.square')
     * await square.register(new Foo()).execute(5)
     * ```
     */
    public from<T>(target: new (...args: any[]) => T): Declarables<T> {
        type Id = Parameters<Declare<T, Callback>>[0]
        const result = {} as Record<string, Declare<T, Callback>>

        for (const [k, v] of Object.entries<Callback>(getFunctions(target))) {
            const mappedKey = `declare${toTitleCase(k)}`
            const name = !isNameMangled() ? `${target.name}.${k}` : undefined
            const mapInfo = (id: Id) => (typeof id === 'string' ? { id, name } : { name, ...id })

            result[mappedKey] = id => this.declare(mapInfo(id), (instance: T) => v.bind(instance))
        }

        return result as unknown as Declarables<T>
    }

    public dispose(): void {
        vscode.Disposable.from(...this.resources.values()).dispose()
    }

    private addResource<T extends Callback, U extends any[]>(resource: CommandResource<T, U>): CommandResource<T, U> {
        const previous = this.resources.get(resource.id)

        if (previous !== undefined) {
            throw new Error(`Command "${resource.id}" has already been declared by the Toolkit`)
        }

        this.resources.set(resource.id, resource)
        return resource
    }

    /**
     * The default instance of {@link Commands}.
     */
    public static readonly instance = new Commands()

    /**
     * Returns {@link Commands.get} using the default instance.
     */
    public static readonly get = this.instance.get.bind(this.instance)

    /**
     * Returns {@link Commands.register} using the default instance.
     */
    public static readonly register = this.instance.register.bind(this.instance)

    /**
     * Returns {@link Commands.declare} using the default instance.
     */
    public static readonly declare = this.instance.declare.bind(this.instance)

    /**
     * Returns {@link Commands.from} using the default instance.
     */
    public static readonly from = this.instance.from.bind(this.instance)
}

interface Declare<T, F extends Callback> {
    (id: string | Omit<CommandInfo<F>, 'args' | 'label'>): DeclaredCommand<F, [target: T]>
}

type Declarables<T> = {
    [P in FunctionKeys<T> as `declare${Capitalize<P & string>}`]: Declare<T, Functions<T>[P]>
}

type PartialCommand = Omit<vscode.Command, 'arguments' | 'command'>
type PartialTreeItem = Omit<TreeItemContent, 'command'>

interface Builder {
    asUri(): vscode.Uri
    asCommand(content: PartialCommand): vscode.Command
    asTreeNode(content: PartialTreeItem): TreeNode<Command>
    asCodeLens(range: vscode.Range, content: PartialCommand): vscode.CodeLens
}

interface Deferred<T extends Callback, U extends any[]> {
    readonly info: Omit<CommandInfo<T>, 'args' | 'label'>
    readonly factory: CommandFactory<T, U>
}

/**
 * Contains the command implementation and properties.
 *
 * `CommandResources` are registered on the {@link Commands} singleton. This class does not
 * differentiate between 'registered' and 'declared' commands; that abstraction is handled
 * by the singleton.
 */
class CommandResource<T extends Callback = Callback, U extends any[] = any[]> {
    private subscription: vscode.Disposable | undefined
    private idCounter = 0
    public readonly id = this.resource.info.id

    public constructor(private readonly resource: Deferred<T, U>, private readonly commands = vscode.commands) {}

    public get registered() {
        return !!this.subscription
    }

    public build(...args: Parameters<T>): Builder {
        const id = this.resource.info.id

        return {
            asUri: this.buildUri(id, args),
            asCommand: this.buildCommand(id, args),
            asCodeLens: this.buildCodeLens(id, args),
            asTreeNode: this.buildTreeNode(id, args),
        }
    }

    public register(...args: U): RegisteredCommand<T> {
        const { id, name } = this.resource.info
        const label = name ? `"${name}" (id: ${id})` : `"${id}"`
        const target = this.resource.factory(...args)
        const instrumented = (...args: Parameters<T>) => {
            const info: CommandInfo<T> = {
                ...this.resource.info,
                id: id,
                label: label,
                args: args,
            }
            return runCommand(target, info)
        }
        this.subscription = this.commands.registerCommand(this.resource.info.id, instrumented)

        return this
    }

    public async execute(...args: Parameters<T>): Promise<ReturnType<T> | undefined> {
        return this.commands.executeCommand<ReturnType<T>>(this.resource.info.id, ...args)
    }

    public dispose(): void {
        this.subscription?.dispose()
        this.subscription = undefined
    }

    private buildUri(id: string, args: unknown[]) {
        return () => vscode.Uri.parse(`command:${id}?${encodeURIComponent(JSON.stringify(args))}`)
    }

    private buildCommand(id: string, args: unknown[]) {
        return (content: PartialCommand) => ({ ...content, command: id, arguments: args })
    }

    private buildCodeLens(id: string, args: unknown[]) {
        return (range: vscode.Range, content: PartialCommand) => {
            return new vscode.CodeLens(range, this.buildCommand(id, args)(content))
        }
    }

    private buildTreeNode(id: string, args: unknown[]) {
        return (content: PartialTreeItem) => {
            const treeItem = new vscode.TreeItem(content.label, vscode.TreeItemCollapsibleState.None)
            Object.assign(treeItem, {
                ...content,
                command: { command: id, arguments: args, title: content.label },
            })

            return {
                id: `${id}-${(this.idCounter += 1)}`,
                resource: this,
                getTreeItem: () => treeItem,
            }
        }
    }
}

interface CommandInfo<T extends Callback> {
    readonly id: string
    readonly name?: string
    /** Display label, generated from id + name. */
    readonly label?: string
    readonly args: Parameters<T>
    readonly logging?: boolean
    /** Does the command require credentials? (default: false) */
    readonly autoconnect?: boolean

    /**
     * The telemetry event associated with this command.
     *
     * Attributes can be added during execution like so:
     * ```ts
     * telemetry.record({ exampleMetadata: 'bar' })
     * ```
     *
     * Attributes are sent with the event on completion.
     */
    readonly telemetryName?: MetricName

    /**
     * Prevents telemetry from being emitted more than once
     * within N milliseconds. Setting this to false disables
     * throttling, emitting an event for every call.
     *
     * (default: 5 minutes)
     */
    readonly telemetryThrottleMs?: number | false

    /**
     * The indexes of args in `execute()` that will be used to determine
     * the uniqueness of the metric `vscode_executeCommand`.
     *
     * - By default, {@link VscodeExecuteCommand} is throttled for metrics of the
     *   same {@link VscodeExecuteCommand.command}.
     * - By defining this property, the values of the args will be combined
     *   with the {@link VscodeExecuteCommand.command}.
     *   This ensures throttling only happens for the same {@link VscodeExecuteCommand.command} + args
     *   instead.
     * - Indexes starts at 0.
     *
     * @example
     * const compositeKey: CompositeKey = {
     *     1: 'source' // the value is the "source" field of `vscode_executeCommand`
     * }
     * ...
     * myCommand.execute(undefined, 'SourceValue')
     * ...
     * // vscode_executeCommand -> { command: 'myCommand' source: 'SourceValue' }
     */
    readonly compositeKey?: CompositeKey
}

/**
 * Indicates that the arg should be used as a telemetry field
 * for the metric {@link VscodeExecuteCommand}.
 */
export type CompositeKey = { [index: number]: MetricField }

/** Supported {@link VscodeExecuteCommand} fields */
const MetricFields = {
    /**
     * TODO: Figure out how to derive "source" as a type from {@link VscodeExecuteCommand.source}
     * instead of explicitly writing it.
     */
    source: 'source',
} as const
type MetricField = (typeof MetricFields)[keyof typeof MetricFields]

function getInstrumenter(
    id: { id: string; args: any[]; compositeKey: CompositeKey },
    threshold: number,
    telemetryName?: MetricName
) {
    handleBadCompositeKey(id)
    const currentTime = globals.clock.Date.now()
    const info = TelemetryDebounceInfo.instance.get(id)

    // to reduce # of events actually emitted, we throttle the same* event for brief period of time
    // and instead increment a counter for executions while throttled.
    if (!telemetryName && info?.startTime !== undefined && currentTime - info.startTime < threshold) {
        info.debounceCount += 1
        TelemetryDebounceInfo.instance.set(id, info)
        getLogger().debug('commands: skipped telemetry for "%s" with key "%O"', id.id, id.compositeKey)

        return undefined
    }

    // Throttling occurs regardless of whether or not the instrumenter is invoked
    const span = telemetryName ? telemetry[telemetryName] : telemetry.vscode_executeCommand
    const debounceCount = info?.debounceCount !== 0 ? info?.debounceCount : undefined
    TelemetryDebounceInfo.instance.set(id, { startTime: currentTime, debounceCount: 0 })

    const fields = findFieldsToAddToMetric(id.args, id.compositeKey)

    return <T extends Callback>(fn: T, ...args: Parameters<T>) =>
        span.run(span => {
            ;(span as Metric<VscodeExecuteCommand>).record({
                command: id.id,
                debounceCount,
                ...fields,
            })

            return fn(...args)
        })
}

<<<<<<< HEAD
=======
export const unsetSource = 'sourceImproperlySet'

function handleBadCompositeKey(data: { id: string; args: any[]; compositeKey: CompositeKey }) {
    const id = data.id
    const args = data.args
    const compositeKey = data.compositeKey

    if (Object.keys(compositeKey).length === 0) {
        return // nothing to do since no key
    }

    Object.entries(compositeKey).forEach(([index, field]) => {
        const indexAsInt = parseInt(index)
        const arg = args[indexAsInt]
        if (field === 'source' && typeof arg !== 'string') {
            /**
             * This case happens when either the caller sets the wrong args themselves through
             * vscode.commands.executeCommand OR if through a VS Code UI component like the ellipsis menu
             *
             * TODO: To fix this we insert a value in the `source` arg so that there is something there
             * for the metric to emit. We need to figure out a better way to handle either incorrectly called
             * or the VS Code UI component.
             */
            getLogger().error('Commands/Telemetry: "%s" executed with invalid "source" type: "%O"', id, args)
            args[indexAsInt] = unsetSource
        }
    })
}

>>>>>>> e113b062
/**
 * Returns a map that contains values for the fields of {@link VscodeExecuteCommand}.
 *
 * These fields are resolved by extracting the {@link args} that were specified
 * in {@link compositeKey}.
 */
function findFieldsToAddToMetric(args: any[], compositeKey: CompositeKey): { [field in MetricField]?: any } {
    const indexes = keysAsInt(compositeKey)
    const indexesWithValue = indexes.filter(i => compositeKey[i] !== undefined)
    const sortedIndexesWithValue = indexesWithValue.sort((a, b) => a - b)

    const result: { [field in MetricField]?: any } = {}
    sortedIndexesWithValue.forEach(i => {
        const fieldName: MetricField = compositeKey[i]
        const fieldValue = args[i]
        result[fieldName] = fieldValue
    })
    return result
}

/**
 * Storage of telemetry events that is used for the purposes
 * of maintaining the count of throttled event executions.
 *
 * - This ensures a {@link RegisteredCommand} that contains a {@link BaseCommandSource} in their
 *   execution `args` is differentiated in telemetry.
 */
export class TelemetryDebounceInfo {
    private telemetryInfo = new Map<string, { startTime: number; debounceCount: number }>()

    static #instance: TelemetryDebounceInfo
    static get instance() {
        return (this.#instance ??= new TelemetryDebounceInfo())
    }

    /** @warning For testing purposes only */
    protected constructor() {}

    set(
        key: { id: string; args: any[]; compositeKey: CompositeKey },
        value: { startTime: number; debounceCount: number }
    ) {
        const actualKey = this.createKey(key)
        this.telemetryInfo.set(actualKey, value)
    }

    get(key: { id: string; args: any[]; compositeKey: CompositeKey }) {
        const actualKey = this.createKey(key)
        return this.telemetryInfo.get(actualKey)
    }

    clear() {
        this.telemetryInfo = new Map<string, { startTime: number; debounceCount: number }>()
    }

    /**
     * The map key impacts if an event will be throttled since
     * it is used to lookup a value in {@link telemetryInfo} which determines if throttling
     * is necessary for the given event.
     *
     * Implementation details:
     * The current implementation extracts the indexes from `args` using
     * the indexes specificed by the {@link IndexedArg} objects.
     */
    private createKey(key: { id: string; args: any[]; compositeKey: CompositeKey }) {
        const id = key.id
        const args = key.args
        const uniqueIndexes: number[] = keysAsInt(key.compositeKey).sort((a, b) => a - b)

        if (uniqueIndexes[uniqueIndexes.length - 1] > args.length - 1) {
            throw new ToolkitError(`Unique arg indexes exceed the # of args for: "${id}"`)
        }

        // All the args that will be used to build the unique key
        const uniqueArgs = uniqueIndexes.map(i => args[i])

        return uniqueArgs.length > 0 ? `${id}-${this.hashObjects(uniqueArgs)}` : id
    }

    /**
     * This creates a hash from the args which is used
     * in the key for {@link telemetryInfo}.
     */
    private hashObjects(objects: any[]): string {
        const hashableObjects = objects.map(obj => {
            if (typeof obj === 'string') {
                return obj
            }
            if (typeof obj === 'boolean') {
                return obj.toString()
            }
            // Add more implementations here as needed
            throw new ToolkitError(`Cannot create unique key for type: "${typeof obj}"`)
        })

        const hasher = crypto.createHash('sha256')
        hashableObjects.forEach(o => hasher.update(o))
        return hasher.digest('hex')
    }
}

export const defaultTelemetryThrottleMs = 300_000 // 5 minutes

async function runCommand<T extends Callback>(fn: T, info: CommandInfo<T>): Promise<ReturnType<T> | void> {
    const { id, args, label, logging, compositeKey } = { logging: true, ...info }
    const logger = logging ? getLogger() : new NullLogger()
    const withArgs = args.length > 0 ? ` with arguments [${args.map(String).join(', ')}]` : ''
    const threshold = info.telemetryThrottleMs ?? defaultTelemetryThrottleMs
    const instrumenter = logging
        ? getInstrumenter({ id, args, compositeKey: compositeKey ?? {} }, threshold || 0, info.telemetryName)
        : undefined

    logger.debug(`command: running ${label}${withArgs}`)

    try {
        if (info.autoconnect === true) {
            await vscode.commands.executeCommand('_aws.auth.autoConnect')
        }

        return await (instrumenter ? instrumenter(fn, ...args) : fn(...args))
    } catch (error) {
        if (errorHandler !== undefined) {
            errorHandler(info, error)
        } else {
            logger.error(`command: ${label} failed without error handler: %s`, error)
            throw error
        }
    }
}

// Error handling may involve other Toolkit modules and so it must be defined and registered at
// the extension entry-point. `Commands` form the backbone of everything else in the Toolkit.
// This file should contain as little application-specific logic as possible.
let errorHandler: (info: Omit<CommandInfo<any>, 'args'>, error: unknown) => void
export function registerErrorHandler(handler: typeof errorHandler): void {
    if (errorHandler !== undefined) {
        throw new TypeError('Error handler has already been registered')
    }

    errorHandler = handler
}<|MERGE_RESOLUTION|>--- conflicted
+++ resolved
@@ -476,8 +476,6 @@
         })
 }
 
-<<<<<<< HEAD
-=======
 export const unsetSource = 'sourceImproperlySet'
 
 function handleBadCompositeKey(data: { id: string; args: any[]; compositeKey: CompositeKey }) {
@@ -507,7 +505,6 @@
     })
 }
 
->>>>>>> e113b062
 /**
  * Returns a map that contains values for the fields of {@link VscodeExecuteCommand}.
  *
