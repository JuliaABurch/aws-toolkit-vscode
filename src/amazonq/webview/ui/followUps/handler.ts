--- conflicted
+++ resolved
@@ -27,14 +27,10 @@
     }
 
     public onFollowUpClicked(tabID: string, messageId: string, followUp: ChatItemFollowUp) {
-<<<<<<< HEAD
-        if (followUp.type !== undefined && ['full-auth', 're-auth'].includes(followUp.type)) {
-=======
         if (
             followUp.type !== undefined &&
             ['full-auth', 're-auth', 'missing_scopes', 'use-supported-auth'].includes(followUp.type)
         ) {
->>>>>>> cf71110d
             this.connector.onAuthFollowUpClicked(tabID, followUp.type as AuthFollowUpType)
             return
         }
