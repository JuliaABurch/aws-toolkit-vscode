/*!
 * Copyright 2018-2019 Amazon.com, Inc. or its affiliates. All Rights Reserved.
 * SPDX-License-Identifier: Apache-2.0
 */

import { join } from 'path'
import * as vscode from 'vscode'
import * as nls from 'vscode-nls'

import { activate as activateAwsExplorer } from './awsexplorer/activation'
import { activate as activateCdk } from './cdk/activation'
import { activate as activateCloudWatchLogs } from './cloudWatchLogs/activation'
import { initialize as initializeCredentials, loginWithMostRecentCredentials } from './credentials/activation'
import { initializeAwsCredentialsStatusBarItem } from './credentials/awsCredentialsStatusBarItem'
import { LoginManager } from './credentials/loginManager'
import { CredentialsProviderManager } from './credentials/providers/credentialsProviderManager'
import { SharedCredentialsProviderFactory } from './credentials/providers/sharedCredentialsProviderFactory'
import { activate as activateSchemas } from './eventSchemas/activation'
import { activate as activateLambda } from './lambda/activation'
import { DefaultAWSClientBuilder } from './shared/awsClientBuilder'
import { AwsContextTreeCollection } from './shared/awsContextTreeCollection'
import { DefaultToolkitClientBuilder } from './shared/clients/defaultToolkitClientBuilder'
import { activate as activateCloudFormationTemplateRegistry } from './shared/cloudformation/activation'
import {
    documentationUrl,
    endpointsFileUrl,
    extensionSettingsPrefix,
    githubCreateIssueUrl,
    githubUrl,
} from './shared/constants'
import { DefaultAwsContext } from './shared/defaultAwsContext'
import { DefaultAWSContextCommands } from './shared/defaultAwsContextCommands'
import { ext } from './shared/extensionGlobals'
import {
    aboutToolkit,
    getToolkitEnvironmentDetails,
    isCloud9,
    showQuickStartWebview,
    showWelcomeMessage,
} from './shared/extensionUtilities'
import { getLogger, Logger } from './shared/logger/logger'
import { activate as activateLogger } from './shared/logger/activation'
import { DefaultRegionProvider } from './shared/regions/defaultRegionProvider'
import { EndpointsProvider } from './shared/regions/endpointsProvider'
import { FileResourceFetcher } from './shared/resourcefetcher/fileResourceFetcher'
import { HttpResourceFetcher } from './shared/resourcefetcher/httpResourceFetcher'
import { activate as activateSam } from './shared/sam/activation'
import { DefaultSettingsConfiguration } from './shared/settingsConfiguration'
import { activate as activateTelemetry } from './shared/telemetry/activation'
import { activate as activateS3 } from './s3/activation'
import {
    recordAwsCreateCredentials,
    recordAwsHelp,
    recordAwsHelpQuickstart,
    recordAwsReportPluginIssue,
    recordAwsShowExtensionSource,
    recordToolkitInit,
} from './shared/telemetry/telemetry'
import { ExtensionDisposableFiles } from './shared/utilities/disposableFiles'
import { getChannelLogger } from './shared/utilities/vsCodeUtils'
import { ExtContext } from './shared/extensions'
import { activate as activateApiGateway } from './apigateway/activation'
import { activate as activateStepFunctions } from './stepFunctions/activation'
import { activate as activateSsmDocument } from './ssmDocument/activation'
import { CredentialsStore } from './credentials/credentialsStore'

let localize: nls.LocalizeFunc

export async function activate(context: vscode.ExtensionContext) {
    const activationStartedOn = Date.now()

    localize = nls.loadMessageBundle()

    ext.context = context
    await activateLogger(context)
    const toolkitOutputChannel = vscode.window.createOutputChannel(localize('AWS.channel.aws.toolkit', 'AWS Toolkit'))
    const remoteInvokeOutputChannel = vscode.window.createOutputChannel(
        localize('AWS.channel.aws.remoteInvoke', 'AWS Remote Invocations')
    )
    const channelLogger = getChannelLogger(toolkitOutputChannel)
    ext.outputChannel = toolkitOutputChannel

    try {
        initializeCredentialsProviderManager()

        initializeIconPaths(context)
        initializeManifestPaths(context)

        const toolkitSettings = new DefaultSettingsConfiguration(extensionSettingsPrefix)

        const endpointsProvider = makeEndpointsProvider()

        const awsContext = new DefaultAwsContext(context)
        const awsContextTrees = new AwsContextTreeCollection()
        const regionProvider = new DefaultRegionProvider(endpointsProvider)
        const credentialsStore = new CredentialsStore()
        const loginManager = new LoginManager(awsContext, credentialsStore)

        const toolkitEnvDetails = getToolkitEnvironmentDetails()
        getLogger().info(toolkitEnvDetails)

        await initializeAwsCredentialsStatusBarItem(awsContext, context)
        ext.awsContextCommands = new DefaultAWSContextCommands(
            awsContext,
            awsContextTrees,
            regionProvider,
            loginManager
        )
        ext.sdkClientBuilder = new DefaultAWSClientBuilder(awsContext)
        ext.toolkitClientBuilder = new DefaultToolkitClientBuilder(regionProvider)

        await initializeCredentials({
            extensionContext: context,
            awsContext: awsContext,
            settingsConfiguration: toolkitSettings,
        })

        await activateTelemetry({
            extensionContext: context,
            awsContext: awsContext,
            toolkitSettings: toolkitSettings,
        })
        await ext.telemetry.start()

        const extContext: ExtContext = {
            extensionContext: context,
            awsContext: awsContext,
            regionProvider: regionProvider,
            settings: toolkitSettings,
            outputChannel: toolkitOutputChannel,
            telemetryService: ext.telemetry,
            chanLogger: getChannelLogger(toolkitOutputChannel),
            credentialsStore,
        }

        // Used as a command for decoration-only codelenses.
        context.subscriptions.push(vscode.commands.registerCommand('aws.doNothingCommand', () => {}))

        context.subscriptions.push(
            vscode.commands.registerCommand('aws.login', async () => await ext.awsContextCommands.onCommandLogin())
        )
        context.subscriptions.push(
            vscode.commands.registerCommand('aws.logout', async () => await ext.awsContextCommands.onCommandLogout())
        )

        context.subscriptions.push(
            vscode.commands.registerCommand('aws.credential.profile.create', async () => {
                try {
                    await ext.awsContextCommands.onCommandCreateCredentialsProfile()
                } finally {
                    recordAwsCreateCredentials()
                }
            })
        )

        // register URLs in extension menu
        context.subscriptions.push(
            vscode.commands.registerCommand('aws.help', async () => {
                vscode.env.openExternal(vscode.Uri.parse(documentationUrl))
                recordAwsHelp()
            })
        )
        context.subscriptions.push(
            vscode.commands.registerCommand('aws.github', async () => {
                vscode.env.openExternal(vscode.Uri.parse(githubUrl))
                recordAwsShowExtensionSource()
            })
        )
        context.subscriptions.push(
            vscode.commands.registerCommand('aws.createIssueOnGitHub', async () => {
                vscode.env.openExternal(vscode.Uri.parse(githubCreateIssueUrl))
                recordAwsReportPluginIssue()
            })
        )
        context.subscriptions.push(
            vscode.commands.registerCommand('aws.quickStart', async () => {
                try {
                    await showQuickStartWebview(context)
                } finally {
                    recordAwsHelpQuickstart()
                }
            })
        )

        context.subscriptions.push(
            vscode.commands.registerCommand('aws.aboutToolkit', async () => {
                await aboutToolkit()
            })
        )

        await activateCloudFormationTemplateRegistry(context)

        await activateCdk({
            extensionContext: extContext.extensionContext,
        })

        await activateAwsExplorer({
            awsContext,
            context,
            awsContextTrees,
            regionProvider,
            toolkitOutputChannel,
            remoteInvokeOutputChannel,
<<<<<<< HEAD
=======
        })

        await activateApiGateway({
            extContext: extContext,
            outputChannel: remoteInvokeOutputChannel,
>>>>>>> eddfe99c
        })

        await activateApiGateway({
            extContext: extContext,
            outputChannel: remoteInvokeOutputChannel,
        })

<<<<<<< HEAD
        await activateLambda(context)
=======
        await activateSsmDocument(context, awsContext, regionProvider, toolkitOutputChannel)
>>>>>>> eddfe99c

        await ExtensionDisposableFiles.initialize(context)

        await activateSam(extContext)

        // Features which aren't currently functional in Cloud9
        if (!isCloud9()) {
            await vscode.commands.executeCommand('setContext', 'aws-toolkit-vscode:IsCloud9', false)

            await activateCloudWatchLogs(context)

            await activateS3(context)

            await activateSchemas({
                context: extContext.extensionContext,
                outputChannel: toolkitOutputChannel,
            })

            setImmediate(async () => {
                await activateStepFunctions(context, awsContext, toolkitOutputChannel)
            })
        } else {
            await vscode.commands.executeCommand('setContext', 'aws-toolkit-vscode:IsCloud9', true)
        }

        showWelcomeMessage(context)

        await loginWithMostRecentCredentials(toolkitSettings, loginManager)

        recordToolkitInitialization(activationStartedOn, getLogger())
    } catch (error) {
        channelLogger.error('AWS.channel.aws.toolkit.activation.error', 'Error Activating AWS Toolkit', error as Error)
        throw error
    }
}

export async function deactivate() {
    await ext.telemetry.shutdown()
}

function initializeIconPaths(context: vscode.ExtensionContext) {
    ext.iconPaths.dark.help = context.asAbsolutePath('resources/dark/help.svg')
    ext.iconPaths.light.help = context.asAbsolutePath('resources/light/help.svg')

    ext.iconPaths.dark.cloudFormation = context.asAbsolutePath('resources/dark/cloudformation.svg')
    ext.iconPaths.light.cloudFormation = context.asAbsolutePath('resources/light/cloudformation.svg')

    ext.iconPaths.dark.lambda = context.asAbsolutePath('resources/dark/lambda.svg')
    ext.iconPaths.light.lambda = context.asAbsolutePath('resources/light/lambda.svg')

    ext.iconPaths.dark.settings = context.asAbsolutePath('third-party/resources/from-vscode-icons/dark/gear.svg')
    ext.iconPaths.light.settings = context.asAbsolutePath('third-party/resources/from-vscode-icons/light/gear.svg')

    ext.iconPaths.dark.registry = context.asAbsolutePath('resources/dark/registry.svg')
    ext.iconPaths.light.registry = context.asAbsolutePath('resources/light/registry.svg')

    ext.iconPaths.dark.s3 = context.asAbsolutePath('resources/dark/s3/bucket.svg')
    ext.iconPaths.light.s3 = context.asAbsolutePath('resources/light/s3/bucket.svg')

    ext.iconPaths.dark.folder = context.asAbsolutePath('third-party/resources/from-vscode/dark/folder.svg')
    ext.iconPaths.light.folder = context.asAbsolutePath('third-party/resources/from-vscode/light/folder.svg')

    ext.iconPaths.dark.file = context.asAbsolutePath('third-party/resources/from-vscode/dark/document.svg')
    ext.iconPaths.light.file = context.asAbsolutePath('third-party/resources/from-vscode/light/document.svg')

    ext.iconPaths.dark.schema = context.asAbsolutePath('resources/dark/schema.svg')
    ext.iconPaths.light.schema = context.asAbsolutePath('resources/light/schema.svg')

    ext.iconPaths.dark.statemachine = context.asAbsolutePath('resources/dark/stepfunctions/preview.svg')
    ext.iconPaths.light.statemachine = context.asAbsolutePath('resources/light/stepfunctions/preview.svg')

    ext.iconPaths.dark.cloudWatchLogGroup = context.asAbsolutePath('resources/dark/log-group.svg')
    ext.iconPaths.light.cloudWatchLogGroup = context.asAbsolutePath('resources/light/log-group.svg')
}

function initializeManifestPaths(extensionContext: vscode.ExtensionContext) {
    ext.manifestPaths.endpoints = extensionContext.asAbsolutePath(join('resources', 'endpoints.json'))
    ext.manifestPaths.lambdaSampleRequests = extensionContext.asAbsolutePath(
        join('resources', 'vs-lambda-sample-request-manifest.xml')
    )
}

function initializeCredentialsProviderManager() {
    CredentialsProviderManager.getInstance().addProviderFactory(new SharedCredentialsProviderFactory())
}

function makeEndpointsProvider(): EndpointsProvider {
    const localManifestFetcher = new FileResourceFetcher(ext.manifestPaths.endpoints)
    const remoteManifestFetcher = new HttpResourceFetcher(endpointsFileUrl)

    const provider = new EndpointsProvider(localManifestFetcher, remoteManifestFetcher)
    // tslint:disable-next-line:no-floating-promises -- start the load without waiting. It raises events as fetchers retrieve data.
    provider.load().catch((err: Error) => {
        getLogger().error('Failure while loading Endpoints Manifest: %O', err)

        vscode.window.showErrorMessage(
            `${localize('AWS.error.endpoint.load.failure', 'The AWS Toolkit was unable to load endpoints data.')} ${
                isCloud9()
                    ? localize(
                          'AWS.error.impactedFunctionalityReset.cloud9',
                          'Toolkit functionality may be impacted until the Cloud9 browser tab is refreshed.'
                      )
                    : localize(
                          'AWS.error.impactedFunctionalityReset.vscode',
                          'Toolkit functionality may be impacted until VS Code is restarted.'
                      )
            }`
        )
    })

    return provider
}

function recordToolkitInitialization(activationStartedOn: number, logger?: Logger) {
    try {
        const activationFinishedOn = Date.now()
        const duration = activationFinishedOn - activationStartedOn

        recordToolkitInit({
            duration: duration,
        })
    } catch (err) {
        logger?.error(err)
    }
}

// Unique extension entrypoint names, so that they can be obtained from the webpack bundle
export const awsToolkitActivate = activate
export const awsToolkitDeactivate = deactivate<|MERGE_RESOLUTION|>--- conflicted
+++ resolved
@@ -201,26 +201,21 @@
             regionProvider,
             toolkitOutputChannel,
             remoteInvokeOutputChannel,
-<<<<<<< HEAD
-=======
         })
 
         await activateApiGateway({
             extContext: extContext,
             outputChannel: remoteInvokeOutputChannel,
->>>>>>> eddfe99c
-        })
-
-        await activateApiGateway({
-            extContext: extContext,
-            outputChannel: remoteInvokeOutputChannel,
-        })
-
-<<<<<<< HEAD
+        })
+
         await activateLambda(context)
-=======
+
+        await activateSchemas({
+            context: extContext.extensionContext,
+            outputChannel: toolkitOutputChannel,
+        })
+
         await activateSsmDocument(context, awsContext, regionProvider, toolkitOutputChannel)
->>>>>>> eddfe99c
 
         await ExtensionDisposableFiles.initialize(context)
 
