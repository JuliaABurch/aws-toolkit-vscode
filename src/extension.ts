--- conflicted
+++ resolved
@@ -64,10 +64,7 @@
 import { activate as activateStepFunctions } from './stepFunctions/activation'
 import { activate as activateSsmDocument } from './ssmDocument/activation'
 import { activate as activateDynamicResources } from './dynamicResources/activation'
-<<<<<<< HEAD
-=======
 import { activate as activateEcs } from './ecs/activation'
->>>>>>> 04714a19
 import { activate as activateAppRunner } from './apprunner/activation'
 import { CredentialsStore } from './credentials/credentialsStore'
 import { getSamCliContext } from './shared/sam/cli/samCliContext'
@@ -246,11 +243,8 @@
         await activateCloudWatchLogs(context, toolkitSettings)
 
         await activateDynamicResources(context)
-<<<<<<< HEAD
-=======
 
         await activateEcs(extContext)
->>>>>>> 04714a19
 
         // Features which aren't currently functional in Cloud9
         if (!isCloud9()) {
