/*!
 * Copyright Amazon.com, Inc. or its affiliates. All Rights Reserved.
 * SPDX-License-Identifier: Apache-2.0
 */
import * as vscode from 'vscode'
import { ToolkitError } from '../../shared/errors'
import { getIcon } from '../../shared/icons'
import {
    CodewhispererCompletionType,
    CodewhispererLanguage,
    CodewhispererTriggerType,
    Result,
} from '../../shared/telemetry/telemetry'
import { References } from '../client/codewhisperer'
import globals from '../../shared/extensionGlobals'
import { autoTriggerEnabledKey } from './constants'
import { get, set } from '../util/commonUtil'
import { ChatControllerEventEmitters } from '../../amazonqGumby/chat/controller/controller'
<<<<<<< HEAD
=======
import { FolderInfo } from '../service/transformByQHandler'
import { TransformationSteps } from '../client/codewhispereruserclient'
>>>>>>> 448bb263

// unavoidable global variables
interface VsCodeState {
    /**
     * Flag indicates intelli sense pop up is active or not
     * Adding this since VS Code intelliSense API does not expose this variable
     */
    isIntelliSenseActive: boolean
    /**
     * Flag indicates whether codewhisperer is doing vscode.TextEditor.edit
     */
    isCodeWhispererEditing: boolean
    /**
     * Timestamp of previous user edit
     */
    lastUserModificationTime: number

    isFreeTierLimitReached: boolean
}

export const vsCodeState: VsCodeState = {
    isIntelliSenseActive: false,
    isCodeWhispererEditing: false,
    lastUserModificationTime: 0,
    isFreeTierLimitReached: false,
}

export type UtgStrategy = 'ByName' | 'ByContent'

export type CrossFileStrategy = 'OpenTabs_BM25'

export type SupplementalContextStrategy = CrossFileStrategy | UtgStrategy | 'Empty'

export interface CodeWhispererSupplementalContext {
    isUtg: boolean
    isProcessTimeout: boolean
    supplementalContextItems: CodeWhispererSupplementalContextItem[]
    contentsLength: number
    latency: number
    strategy: SupplementalContextStrategy
}

export interface CodeWhispererSupplementalContextItem {
    content: string
    filePath: string
    score?: number
}

// This response struct can contain more info as needed
export interface GetRecommendationsResponse {
    readonly result: 'Succeeded' | 'Failed'
    readonly recommendationCount: number
    readonly errorMessage: string | undefined
}

/** Manages the state of CodeWhisperer code suggestions */
export class CodeSuggestionsState {
    #context: vscode.Memento
    /** The initial state if suggestion state was not defined */
    #fallback: boolean
    #onDidChangeState = new vscode.EventEmitter<boolean>()
    /** Set a callback for when the state of code suggestions changes */
    onDidChangeState = this.#onDidChangeState.event

    static #instance: CodeSuggestionsState
    static get instance() {
        return (this.#instance ??= new this())
    }

    protected constructor(context: vscode.Memento = globals.context.globalState, fallback: boolean = false) {
        this.#context = context
        this.#fallback = fallback
    }

    async toggleSuggestions() {
        const autoTriggerEnabled = this.isSuggestionsEnabled()
        const toSet: boolean = !autoTriggerEnabled
        await set(autoTriggerEnabledKey, toSet, this.#context)
        this.#onDidChangeState.fire(toSet)
        return toSet
    }

    async setSuggestionsEnabled(isEnabled: boolean) {
        if (this.isSuggestionsEnabled() !== isEnabled) {
            await this.toggleSuggestions()
        }
    }

    isSuggestionsEnabled(): boolean {
        const isEnabled = get(autoTriggerEnabledKey, this.#context)
        return isEnabled !== undefined ? isEnabled : this.#fallback
    }
}

export interface AcceptedSuggestionEntry {
    readonly time: Date
    readonly fileUrl: vscode.Uri
    readonly originalString: string
    readonly startPosition: vscode.Position
    readonly endPosition: vscode.Position
    readonly requestId: string
    readonly sessionId: string
    readonly index: number
    readonly triggerType: CodewhispererTriggerType
    readonly completionType: CodewhispererCompletionType
    readonly language: CodewhispererLanguage
}

export interface OnRecommendationAcceptanceEntry {
    readonly editor: vscode.TextEditor | undefined
    readonly range: vscode.Range
    readonly effectiveRange: vscode.Range
    readonly acceptIndex: number
    readonly recommendation: string
    readonly requestId: string
    readonly sessionId: string
    readonly triggerType: CodewhispererTriggerType
    readonly completionType: CodewhispererCompletionType
    readonly language: CodewhispererLanguage
    readonly references: References | undefined
}

export interface ConfigurationEntry {
    readonly isShowMethodsEnabled: boolean
    readonly isManualTriggerEnabled: boolean
    readonly isAutomatedTriggerEnabled: boolean
    readonly isSuggestionsWithCodeReferencesEnabled: boolean
}

export interface InlineCompletionItem {
    content: string
    index: number
}

/**
 * Security Scan Interfaces
 */
enum CodeScanStatus {
    NotStarted,
    Running,
    Cancelling,
}

export class CodeScanState {
    // Define a constructor for this class
    private codeScanState: CodeScanStatus = CodeScanStatus.NotStarted

    public isNotStarted() {
        return this.codeScanState === CodeScanStatus.NotStarted
    }

    public isRunning() {
        return this.codeScanState === CodeScanStatus.Running
    }

    public isCancelling() {
        return this.codeScanState === CodeScanStatus.Cancelling
    }

    public setToNotStarted() {
        this.codeScanState = CodeScanStatus.NotStarted
    }

    public setToCancelling() {
        this.codeScanState = CodeScanStatus.Cancelling
    }

    public setToRunning() {
        this.codeScanState = CodeScanStatus.Running
    }

    public getPrefixTextForButton() {
        switch (this.codeScanState) {
            case CodeScanStatus.NotStarted:
                return 'Run'
            case CodeScanStatus.Running:
                return 'Stop'
            case CodeScanStatus.Cancelling:
                return 'Stopping'
        }
    }

    public getIconForButton() {
        switch (this.codeScanState) {
            case CodeScanStatus.NotStarted:
                return getIcon('vscode-debug-alt-small')
            case CodeScanStatus.Running:
                return getIcon('vscode-stop-circle')
            case CodeScanStatus.Cancelling:
                return getIcon('vscode-icons:loading~spin')
        }
    }
}

export const codeScanState: CodeScanState = new CodeScanState()

export class CodeScanStoppedError extends ToolkitError {
    constructor() {
        super('Security scan stopped by user.', { cancelled: true })
    }
}

// for internal use; store status of job
enum TransformByQStatus {
    NotStarted = 'Not Started',
    Running = 'Running', // includes creating job, uploading code, analyzing, testing, transforming, etc.
    Cancelled = 'Cancelled', // if user manually cancels
    Failed = 'Failed', // if job is rejected or if any other error experienced; user will receive specific error message
    Succeeded = 'Succeeded',
    PartiallySucceeded = 'Partially Succeeded',
}

export enum TransformByQReviewStatus {
    NotStarted = 'NotStarted',
    PreparingReview = 'PreparingReview',
    InReview = 'InReview',
}

export enum StepProgress {
    NotStarted = 'Not Started',
    Pending = 'Pending',
    Succeeded = 'Succeeded',
    Failed = 'Failed',
}

export enum JDKVersion {
    JDK8 = '8',
    JDK11 = '11',
    JDK17 = '17',
    UNSUPPORTED = 'UNSUPPORTED',
}

export enum BuildSystem {
    Maven = 'Maven',
    Gradle = 'Gradle',
    Unknown = 'Unknown',
}

export class ZipManifest {
    sourcesRoot: string = 'sources/'
    dependenciesRoot: string | undefined = 'dependencies/'
    buildLogs: string = 'build-logs.txt'
    version: string = '1.0'
}

export enum DropdownStep {
    STEP_1 = 1,
    STEP_2 = 2,
}

export const sessionPlanProgress: {
    startJob: StepProgress
    buildCode: StepProgress
    generatePlan: StepProgress
    transformCode: StepProgress
} = {
    startJob: StepProgress.NotStarted,
    buildCode: StepProgress.NotStarted,
    generatePlan: StepProgress.NotStarted,
    transformCode: StepProgress.NotStarted,
}

export class TransformByQState {
    private transformByQState: TransformByQStatus = TransformByQStatus.NotStarted

    private projectName: string = ''
    private projectPath: string = ''

    private jobId: string = ''

    private sourceJDKVersion: JDKVersion | undefined = undefined

    private targetJDKVersion: JDKVersion = JDKVersion.JDK17

    private planFilePath: string = ''
    private summaryFilePath: string = ''

    private resultArchiveFilePath: string = ''
    private projectCopyFilePath: string = ''

    private polledJobStatus: string = ''

    private jobFailureMetadata: string = ''

    private payloadFilePath: string = ''

    private jobFailureErrorMessage: string = ''

    private errorLog: string = ''

    private mavenName: string = ''

    private javaHome: string | undefined = undefined

    private chatControllers: ChatControllerEventEmitters | undefined = undefined

    private dependencyFolderInfo: FolderInfo | undefined = undefined

    private planSteps: TransformationSteps | undefined = undefined

    public isNotStarted() {
        return this.transformByQState === TransformByQStatus.NotStarted
    }

    public isRunning() {
        return this.transformByQState === TransformByQStatus.Running
    }

    public isCancelled() {
        return this.transformByQState === TransformByQStatus.Cancelled
    }

    public isFailed() {
        return this.transformByQState === TransformByQStatus.Failed
    }

    public isSucceeded() {
        return this.transformByQState === TransformByQStatus.Succeeded
    }

    public isPartiallySucceeded() {
        return this.transformByQState === TransformByQStatus.PartiallySucceeded
    }

    public getProjectName() {
        return this.projectName
    }

    public getProjectPath() {
        return this.projectPath
    }

    public getJobId() {
        return this.jobId
    }

    public getSourceJDKVersion() {
        return this.sourceJDKVersion
    }

    public getTargetJDKVersion() {
        return this.targetJDKVersion
    }

    public getStatus() {
        return this.transformByQState
    }

    public getPolledJobStatus() {
        return this.polledJobStatus
    }

    public getPlanFilePath() {
        return this.planFilePath
    }

    public getSummaryFilePath() {
        return this.summaryFilePath
    }

    public getResultArchiveFilePath() {
        return this.resultArchiveFilePath
    }

    public getProjectCopyFilePath() {
        return this.projectCopyFilePath
    }

    public getJobFailureMetadata() {
        return this.jobFailureMetadata
    }

    public getPayloadFilePath() {
        return this.payloadFilePath
    }

    public getJobFailureErrorMessage() {
        return this.jobFailureErrorMessage
    }

    public getErrorLog() {
        return this.errorLog
    }

    public getMavenName() {
        return this.mavenName
    }

    public getJavaHome() {
        return this.javaHome
    }

    public getChatControllers() {
        return this.chatControllers
    }

    public getDependencyFolderInfo(): FolderInfo | undefined {
        return this.dependencyFolderInfo
    }

    public getPlanSteps() {
        return this.planSteps
    }

    public appendToErrorLog(message: string) {
        this.errorLog += `${message}\n\n`
    }

    public setToNotStarted() {
        this.transformByQState = TransformByQStatus.NotStarted
    }

    public setToRunning() {
        this.transformByQState = TransformByQStatus.Running
    }

    public setToCancelled() {
        this.transformByQState = TransformByQStatus.Cancelled
    }

    public setToFailed() {
        this.transformByQState = TransformByQStatus.Failed
    }

    public setToSucceeded() {
        this.transformByQState = TransformByQStatus.Succeeded
    }

    public setToPartiallySucceeded() {
        this.transformByQState = TransformByQStatus.PartiallySucceeded
    }

    public setProjectName(name: string) {
        this.projectName = name
    }

    public setProjectPath(path: string) {
        this.projectPath = path
    }

    public setJobId(id: string) {
        this.jobId = id
    }

    public setSourceJDKVersion(version: JDKVersion | undefined) {
        this.sourceJDKVersion = version
    }

    public setTargetJDKVersion(version: JDKVersion) {
        this.targetJDKVersion = version
    }

    public setPlanFilePath(filePath: string) {
        this.planFilePath = filePath
    }

    public setPolledJobStatus(status: string) {
        this.polledJobStatus = status
    }

    public setSummaryFilePath(filePath: string) {
        this.summaryFilePath = filePath
    }

    public setResultArchiveFilePath(filePath: string) {
        this.resultArchiveFilePath = filePath
    }

    public setProjectCopyFilePath(filePath: string) {
        this.projectCopyFilePath = filePath
    }

    public setJobFailureMetadata(data: string) {
        this.jobFailureMetadata = data
    }

    public setPayloadFilePath(payloadFilePath: string) {
        this.payloadFilePath = payloadFilePath
    }

    public setJobFailureErrorMessage(errorMessage: string) {
        this.jobFailureErrorMessage = errorMessage
    }

    public setMavenName(mavenName: string) {
        this.mavenName = mavenName
    }

    public setJavaHome(javaHome: string) {
        this.javaHome = javaHome
    }

    public setChatControllers(controllers: ChatControllerEventEmitters) {
        this.chatControllers = controllers
    }

    public setDependencyFolderInfo(folderInfo: FolderInfo) {
        this.dependencyFolderInfo = folderInfo
    }

    public setPlanSteps(steps: TransformationSteps) {
        this.planSteps = steps
    }

    public getPrefixTextForButton() {
        switch (this.transformByQState) {
            case TransformByQStatus.NotStarted:
                return 'Run'
            case TransformByQStatus.Cancelled:
                return 'Stopping'
            default:
                return 'Stop'
        }
    }

    public getIconForButton() {
        switch (this.transformByQState) {
            case TransformByQStatus.NotStarted:
                return getIcon('vscode-play')
            default:
                return getIcon('vscode-stop-circle')
        }
    }

    public setJobDefaults() {
        this.setToNotStarted() // so that the "Transform by Q" button resets
        this.polledJobStatus = '' // reset polled job status too
        this.jobFailureErrorMessage = ''
        this.payloadFilePath = ''
        this.errorLog = ''
    }
}

export const transformByQState: TransformByQState = new TransformByQState()

export class TransformByQStoppedError extends ToolkitError {
    constructor() {
        super('Transform by Q stopped by user.', { cancelled: true })
    }
}

export interface CodeScanTelemetryEntry {
    codewhispererCodeScanJobId?: string
    codewhispererLanguage: CodewhispererLanguage
    codewhispererCodeScanProjectBytes?: number
    codewhispererCodeScanSrcPayloadBytes: number
    codewhispererCodeScanBuildPayloadBytes?: number
    codewhispererCodeScanSrcZipFileBytes: number
    codewhispererCodeScanBuildZipFileBytes?: number
    codewhispererCodeScanLines: number
    duration: number
    contextTruncationDuration: number
    artifactsUploadDuration: number
    codeScanServiceInvocationsDuration: number
    result: Result
    reason?: string
    codewhispererCodeScanTotalIssues: number
    codewhispererCodeScanIssuesWithFixes: number
    credentialStartUrl: string | undefined
}

export interface RecommendationDescription {
    text: string
    markdown: string
}

export interface Recommendation {
    text: string
    url: string
}

export interface SuggestedFix {
    description: string
    code: string
}

export interface Remediation {
    recommendation: Recommendation
    suggestedFixes: SuggestedFix[]
}

export interface RawCodeScanIssue {
    filePath: string
    startLine: number
    endLine: number
    title: string
    description: RecommendationDescription
    detectorId: string
    detectorName: string
    findingId: string
    ruleId?: string
    relatedVulnerabilities: string[]
    severity: string
    remediation: Remediation
}

export interface CodeScanIssue {
    startLine: number
    endLine: number
    comment: string
    title: string
    description: RecommendationDescription
    detectorId: string
    detectorName: string
    findingId: string
    ruleId?: string
    relatedVulnerabilities: string[]
    severity: string
    recommendation: Recommendation
    suggestedFixes: SuggestedFix[]
}

export interface AggregatedCodeScanIssue {
    filePath: string
    issues: CodeScanIssue[]
}

export interface SecurityPanelItem {
    path: string
    range: vscode.Range
    severity: vscode.DiagnosticSeverity
    message: string
    issue: CodeScanIssue
    decoration: vscode.DecorationOptions
}

export interface SecurityPanelSet {
    path: string
    uri: vscode.Uri
    items: SecurityPanelItem[]
}

export enum Cloud9AccessState {
    NoAccess,
    RequestedAccess,
    HasAccess,
}

export interface TransformationCandidateProject {
    name: string
    path: string
    JDKVersion?: JDKVersion
}

export interface FolderInfo {
    path: string
    name: string
}<|MERGE_RESOLUTION|>--- conflicted
+++ resolved
@@ -16,11 +16,7 @@
 import { autoTriggerEnabledKey } from './constants'
 import { get, set } from '../util/commonUtil'
 import { ChatControllerEventEmitters } from '../../amazonqGumby/chat/controller/controller'
-<<<<<<< HEAD
-=======
-import { FolderInfo } from '../service/transformByQHandler'
 import { TransformationSteps } from '../client/codewhispereruserclient'
->>>>>>> 448bb263
 
 // unavoidable global variables
 interface VsCodeState {
