--- conflicted
+++ resolved
@@ -71,12 +71,13 @@
     getDependenciesFolderInfo,
     getJsonValuesFromManifestFile,
     highlightPomIssueInProject,
-    parseXmlDependenciesReport,
+    parseVersionsListFromPomFile,
     replacePomVersion,
     writeLogs,
 } from '../service/transformByQ/transformFileHandler'
 import { sleep } from '../../shared/utilities/timeoutUtils'
 import DependencyVersions from '../../amazonqGumby/models/dependencies'
+import { IManifestFile } from '../../amazonqFeatureDev/models'
 
 const localize = nls.loadMessageBundle()
 export const stopTransformByQButton = localize('aws.codewhisperer.stop.transform.by.q', 'Stop')
@@ -203,12 +204,7 @@
     try {
         const status = await pollTransformationStatusUntilComplete(jobId)
         if (status === 'PAUSED') {
-<<<<<<< HEAD
-            await completeHumanInTheLoopWork(jobId)
-=======
             await initiateHumanInTheLoopPrompt(jobId)
-            humanInTheLoopRetryCount++
->>>>>>> 66167555
         } else {
             await finalizeTransformByQ(status)
         }
@@ -259,6 +255,7 @@
 
 //to-do: store this state somewhere
 let PomFileVirtualFileReference: vscode.Uri
+let manifestFileValues: IManifestFile
 const osTmpDir = os.tmpdir()
 const tmpDownloadsFolderName = 'q-hil-dependency-artifacts'
 const tmpDependencyListFolderName = 'q-pom-dependency-list'
@@ -294,7 +291,7 @@
             tmpDownloadsDir
         )
         PomFileVirtualFileReference = pomFileVirtualFileReference
-        const manifestFileValues = await getJsonValuesFromManifestFile(manifestFileVirtualFileReference)
+        manifestFileValues = await getJsonValuesFromManifestFile(manifestFileVirtualFileReference)
 
         // 3) We need to replace version in pom.xml
         const newPomFileVirtualFileReference = await createPomCopy(
@@ -323,7 +320,7 @@
             path: tmpDependencyListDir,
         }
         runMavenDependencyUpdateCommands(compileFolderInfo)
-        const { latestVersion, majorVersions, minorVersions } = await parseXmlDependenciesReport(
+        const { latestVersion, majorVersions, minorVersions } = await parseVersionsListFromPomFile(
             path.join(tmpDependencyListDir, localPathToXmlDependencyList)
         )
 
@@ -379,10 +376,9 @@
             dependenciesFolder: uploadFolderInfo,
             zipManifest: createZipManifest({
                 dependenciesFolder: uploadFolderInfo,
-                // TODO parse params from xml file directly
                 hilZipParams: {
-                    pomGroupId: 'org.projectlombok',
-                    pomArtifactId: 'lombok',
+                    pomGroupId: manifestFileValues.pomGroupId,
+                    pomArtifactId: manifestFileValues.pomArtifactId,
                     targetPomVersion: getUserInputValue,
                 },
             }),
