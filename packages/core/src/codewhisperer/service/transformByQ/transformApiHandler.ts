--- conflicted
+++ resolved
@@ -11,17 +11,14 @@
     sessionPlanProgress,
     StepProgress,
     transformByQState,
-<<<<<<< HEAD
     TransformByQStatus,
-=======
->>>>>>> 156ac23d
     TransformByQStoppedError,
     ZipManifest,
 } from '../../models/model'
 import * as codeWhisperer from '../../client/codewhisperer'
 import * as crypto from 'crypto'
 import { getLogger } from '../../../shared/logger'
-import { CreateUploadUrlResponse, TransformationStep } from '../../client/codewhispereruserclient'
+import { CreateUploadUrlResponse } from '../../client/codewhispereruserclient'
 import { sleep } from '../../../shared/utilities/timeoutUtils'
 import * as CodeWhispererConstants from '../../models/constants'
 import AdmZip from 'adm-zip'
