--- conflicted
+++ resolved
@@ -37,16 +37,8 @@
 } from '../../amazonqGumby/telemetry/codeTransformTelemetry'
 import { MetadataResult } from '../../shared/telemetry/telemetryClient'
 import request from '../../common/request'
-<<<<<<< HEAD
-import {
-    JDK11VersionNumber,
-    JDK8VersionNumber,
-    projectSizeTooLargeMessage,
-} from '../../amazonqGumby/chat/controller/messenger/stringConstants'
-import { NoOpenProjectsError } from '../../amazonqGumby/errors'
-=======
+import { JDK11VersionNumber, JDK8VersionNumber } from '../../amazonqGumby/chat/controller/messenger/stringConstants'
 import { ToolkitError } from '../../shared/errors'
->>>>>>> f92d451b
 
 // log project details silently
 export async function validateAndLogProjectDetails() {
@@ -81,7 +73,6 @@
     }
 }
 
-<<<<<<< HEAD
 export interface TransformationCandidateProject {
     name: string
     path: string
@@ -90,9 +81,6 @@
 
 /* TODO: once supported in all browsers and past "experimental" mode, use Intl DurationFormat: */
 export interface FolderInfo {
-=======
-interface FolderInfo {
->>>>>>> f92d451b
     path: string
     name: string
 }
@@ -103,17 +91,10 @@
     }
 }
 
-<<<<<<< HEAD
-export async function getOpenProjects(): Promise<TransformationCandidateProject[]> {
-=======
 export async function getOpenProjects(onProjectFirstOpen = false) {
->>>>>>> f92d451b
     const folders = vscode.workspace.workspaceFolders
 
     if (folders === undefined) {
-<<<<<<< HEAD
-        throw new NoOpenProjectsError()
-=======
         if (!onProjectFirstOpen) {
             // only show notification when user invokes Transform, not when validating projects silently
             void vscode.window.showErrorMessage(
@@ -124,7 +105,6 @@
             )
         }
         throw new ToolkitError('', { name: 'NoProjectsOpen' })
->>>>>>> f92d451b
     }
 
     const openProjects: TransformationCandidateProject[] = []
@@ -535,11 +515,7 @@
             result: MetadataResult.Fail,
             reason: errorReason,
         })
-<<<<<<< HEAD
-        throw new ToolkitError(`Maven ${argString} error`, { code: 'MavenExecutionError' })
-=======
         throw new Error('Maven install error')
->>>>>>> f92d451b
     } else {
         transformByQState.appendToErrorLog(`${baseCommand} ${argString} succeeded`)
     }
@@ -728,10 +704,6 @@
         result: exceedsLimit ? MetadataResult.Fail : MetadataResult.Pass,
     })
 
-<<<<<<< HEAD
-    if (zipSize > CodeWhispererConstants.uploadZipSizeLimitInBytes) {
-        void vscode.window.showErrorMessage(projectSizeTooLargeMessage)
-=======
     if (exceedsLimit) {
         void vscode.window.showErrorMessage(
             CodeWhispererConstants.projectSizeTooLargeMessage.replace(
@@ -739,7 +711,6 @@
                 CodeWhispererConstants.linkToUploadZipTooLarge
             )
         )
->>>>>>> f92d451b
         throw new Error('Project size exceeds 1GB limit')
     }
 
