out
dist
node_modules
.vscode-test/
.nyc_output/
coverage/
*.vsix
*.bk
**/.DS_Store
.idea
telemetryCache
quickStart*.html
README.quickstart.cloud9.md
README.quickstart.vscode.md
.gitcommit
resources/debugger/__pycache__

# Auto generated definitions
src/**/*.gen.ts
# Telemetry definition for testing adding telemetry
src/shared/telemetry/vscodeTelemetry.json

# Test reports
.test-reports/

# Auto generated type definitions
src/shared/telemetry/clienttelemetry.d.ts
src/codewhisperer/client/codewhispererclient.d.ts
src/codewhisperer/client/codewhispereruserclient.d.ts
src/weaverbird/client/weaverbirdclient.d.ts

# Generated by tests
src/testFixtures/**/bin
src/testFixtures/**/obj

# Icons
resources/icons/cloud9/generated/**
resources/fonts/aws-toolkit-icons.woff
resources/css/icons.css

<<<<<<< HEAD
# Python
**/__pycache__
**/context.txt

# local configuration
.local.env
*.config.local.json
=======
# Created by `npm run runInBrowser` when testing extension in the browser
.vscode-test-web
>>>>>>> d9982ea6
<|MERGE_RESOLUTION|>--- conflicted
+++ resolved
@@ -38,7 +38,6 @@
 resources/fonts/aws-toolkit-icons.woff
 resources/css/icons.css
 
-<<<<<<< HEAD
 # Python
 **/__pycache__
 **/context.txt
@@ -46,7 +45,6 @@
 # local configuration
 .local.env
 *.config.local.json
-=======
+
 # Created by `npm run runInBrowser` when testing extension in the browser
-.vscode-test-web
->>>>>>> d9982ea6
+.vscode-test-web